/*
 * Copyright (c) 2004-2022 The MZmine Development Team
 *
 * Permission is hereby granted, free of charge, to any person
 * obtaining a copy of this software and associated documentation
 * files (the "Software"), to deal in the Software without
 * restriction, including without limitation the rights to use,
 * copy, modify, merge, publish, distribute, sublicense, and/or sell
 * copies of the Software, and to permit persons to whom the
 * Software is furnished to do so, subject to the following
 * conditions:
 *
 * The above copyright notice and this permission notice shall be
 * included in all copies or substantial portions of the Software.
 *
 * THE SOFTWARE IS PROVIDED "AS IS", WITHOUT WARRANTY OF ANY KIND,
 * EXPRESS OR IMPLIED, INCLUDING BUT NOT LIMITED TO THE WARRANTIES
 * OF MERCHANTABILITY, FITNESS FOR A PARTICULAR PURPOSE AND
 * NONINFRINGEMENT. IN NO EVENT SHALL THE AUTHORS OR COPYRIGHT
 * HOLDERS BE LIABLE FOR ANY CLAIM, DAMAGES OR OTHER LIABILITY,
 * WHETHER IN AN ACTION OF CONTRACT, TORT OR OTHERWISE, ARISING
 * FROM, OUT OF OR IN CONNECTION WITH THE SOFTWARE OR THE USE OR
 * OTHER DEALINGS IN THE SOFTWARE.
 */

package io.github.mzmine.main;

import com.vdurmont.semver4j.Semver;
import com.vdurmont.semver4j.Semver.SemverType;
import io.github.mzmine.datamodel.IMSRawDataFile;
import io.github.mzmine.datamodel.ImagingRawDataFile;
import io.github.mzmine.datamodel.MZmineProject;
import io.github.mzmine.datamodel.RawDataFile;
import io.github.mzmine.gui.Desktop;
import io.github.mzmine.gui.HeadLessDesktop;
import io.github.mzmine.gui.MZmineGUI;
import io.github.mzmine.gui.preferences.MZminePreferences;
import io.github.mzmine.main.impl.MZmineConfigurationImpl;
import io.github.mzmine.modules.MZmineModule;
import io.github.mzmine.modules.MZmineRunnableModule;
import io.github.mzmine.modules.batchmode.BatchModeModule;
import io.github.mzmine.modules.visualization.projectmetadata.table.MetadataTable;
import io.github.mzmine.parameters.ParameterSet;
import io.github.mzmine.project.ProjectManager;
import io.github.mzmine.project.impl.IMSRawDataFileImpl;
import io.github.mzmine.project.impl.ImagingRawDataFileImpl;
import io.github.mzmine.project.impl.ProjectManagerImpl;
import io.github.mzmine.project.impl.RawDataFileImpl;
import io.github.mzmine.taskcontrol.Task;
import io.github.mzmine.taskcontrol.TaskController;
import io.github.mzmine.taskcontrol.impl.TaskControllerImpl;
import io.github.mzmine.util.ExitCode;
import io.github.mzmine.util.MemoryMapStorage;
import io.github.mzmine.util.files.FileAndPathUtil;
import io.github.mzmine.util.javafx.FxThreadUtil;
import java.io.File;
import java.io.IOException;
import java.io.InputStream;
import java.lang.management.ManagementFactory;
import java.nio.file.Paths;
import java.time.Instant;
import java.util.ArrayList;
import java.util.Collection;
import java.util.Collections;
import java.util.Hashtable;
import java.util.List;
import java.util.Locale;
import java.util.Map;
import java.util.Objects;
import java.util.Properties;
import java.util.logging.Level;
import java.util.logging.Logger;
import javafx.application.Application;
import javafx.application.Platform;
import org.jetbrains.annotations.NotNull;
import org.jetbrains.annotations.Nullable;

/**
 * MZmine main class
 */
public final class MZmineCore {

  private static final Logger logger = Logger.getLogger(MZmineCore.class.getName());

  private static final MZmineCore instance = new MZmineCore();

  // the default headless desktop is returned if no other desktop is set (e.g., during start up)
  // it is also used in headless mode
  private final Desktop defaultHeadlessDesktop = new HeadLessDesktop();
  private final List<MemoryMapStorage> storageList = Collections.synchronizedList(
      new ArrayList<>());
  private final Map<Class<?>, MZmineModule> initializedModules = new Hashtable<>();
  private TaskControllerImpl taskController;
  private MZmineConfiguration configuration;
  private Desktop desktop;
  private ProjectManagerImpl projectManager;
  private boolean headLessMode = true;
  private boolean tdfPseudoProfile = false;
  // batch exit code is only set if run in headless mode with batch file
  private ExitCode batchExitCode = null;

  private MZmineCore() {
    init();
  }

  /**
   * Main method
   */
  public static void main(final String[] args) {
    try {
      Semver version = getMZmineVersion();
      logger.info("Starting MZmine " + version);
      /*
       * Dump the MZmine and JVM arguments for debugging purposes
       */
      final String mzmineArgsString = String.join(" ", args);
      final List<String> jvmArgs = ManagementFactory.getRuntimeMXBean().getInputArguments();
      final String jvmArgsString = String.join(" ", jvmArgs);
      final String classPathString = System.getProperty("java.class.path");
      logger.finest("MZmine arguments: " + mzmineArgsString);
      logger.finest("Java VM arguments: " + jvmArgsString);
      logger.finest("Java class path: " + classPathString);

      /*
       * Report current working and temporary directory
       */
      final String cwd = Paths.get(".").toAbsolutePath().normalize().toString();
      logger.finest("Working directory is " + cwd);
      logger.finest("Default temporary directory is " + System.getProperty("java.io.tmpdir"));

      // Remove old temporary files on a new thread
      Thread cleanupThread = new Thread(new TmpFileCleanup()); // check regular temp dir
      cleanupThread.setPriority(Thread.MIN_PRIORITY);
      cleanupThread.start();

      MZmineArgumentParser argsParser = new MZmineArgumentParser();
      argsParser.parse(args);
      getInstance().tdfPseudoProfile = argsParser.isLoadTdfPseudoProfile();

      // override preferences file by command line argument pref
      final File prefFile = Objects.requireNonNullElse(argsParser.getPreferencesFile(),
          MZmineConfiguration.CONFIG_FILE);

      boolean updateTempDir = false;
      // Load configuration
      if (prefFile.exists() && prefFile.canRead()) {
        try {
          getInstance().configuration.loadConfiguration(prefFile);
          updateTempDir = true;
        } catch (Exception e) {
          logger.log(Level.WARNING,
              "Error while reading configuration " + prefFile.getAbsolutePath(), e);
        }
      } else {
        logger.log(Level.WARNING, "Cannot read configuration " + prefFile.getAbsolutePath());
      }

      // override temp directory
      final File tempDirectory = argsParser.getTempDirectory();
      if (tempDirectory != null) {
        // needs to be accessible
        if (FileAndPathUtil.createDirectory(tempDirectory)) {
          getInstance().configuration.getPreferences()
              .setParameter(MZminePreferences.tempDirectory, tempDirectory);
          updateTempDir = true;
        } else {
          logger.log(Level.WARNING,
              "Cannot create or access temp file directory that was set via program argument: "
                  + tempDirectory.getAbsolutePath());
        }
      }

      // set temp directory
      if (updateTempDir) {
        setTempDirToPreference();
      }

      KeepInMemory keepInMemory = argsParser.isKeepInMemory();
      if (keepInMemory != null) {
        // set to preferences
        getInstance().configuration.getPreferences()
            .setParameter(MZminePreferences.memoryOption, keepInMemory);
      } else {
        keepInMemory = getInstance().configuration.getPreferences()
            .getParameter(MZminePreferences.memoryOption).getValue();
      }

      // apply memory management option
      keepInMemory.enforceToMemoryMapping();

      // batch mode defined by command line argument
      File batchFile = argsParser.getBatchFile();
      boolean keepRunningInHeadless = argsParser.isKeepRunningAfterBatch();

      // track version use
      String versionString = "MZmine version " + version;
      GoogleAnalyticsTracker.track(versionString, versionString);
      GoogleAnalyticsTracker.track("MZmine3_start", "MZmine3_start");

      getInstance().headLessMode = (batchFile != null || keepRunningInHeadless);
      // If we have no arguments, run in GUI mode, otherwise run in batch mode
      if (!getInstance().headLessMode) {
        try {
          logger.info("Starting MZmine GUI");
          Application.launch(MZmineGUI.class, args);
        } catch (Throwable e) {
          e.printStackTrace();
          logger.log(Level.SEVERE, "Could not initialize GUI", e);
          System.exit(1);
        }
      } else {
        getInstance().desktop = getInstance().defaultHeadlessDesktop;

        // Tracker
        GoogleAnalyticsTracker.track("MZmine Loaded (Headless mode)", "/JAVA/Main/HEADLESS");

        if (batchFile != null) {
          // load batch
          if ((!batchFile.exists()) || (!batchFile.canRead())) {
            logger.severe("Cannot read batch file " + batchFile);
            System.exit(1);
          }

          // run batch file
          getInstance().batchExitCode = BatchModeModule.runBatch(
              getInstance().projectManager.getCurrentProject(), batchFile, Instant.now());
        }

        // option to keep MZmine running after the batch is finished
        // currently used to test - maybe useful to provide an API to access more data or to run other modules on demand
        if (!keepRunningInHeadless) {
          exit();
        }
      }
    } catch (Exception ex) {
      logger.log(Level.SEVERE, "Error during MZmine start up", ex);
      exit();
    }
  }

  public static void openTempPreferences() {
    MZminePreferences pref = getConfiguration().getPreferences();
    pref.showSetupDialog(true, "temp");
  }

  public static MZmineCore getInstance() {
    return instance;
  }

  /**
   * Exit MZmine (usually used in headless mode)
   */
  public static void exit() {
    if (instance.batchExitCode == ExitCode.OK || instance.batchExitCode == null) {
      System.exit(0);
    } else {
      System.exit(1);
    }
  }

  @NotNull
  public static TaskController getTaskController() {
    return instance.taskController;
  }

  /**
   * The current desktop or a default headless desktop (e.g., during app startup).
   *
   * @return the current desktop or the default headless desktop if still during app startup
   */
  @NotNull
  public static Desktop getDesktop() {
    return instance.desktop == null ? instance.defaultHeadlessDesktop : instance.desktop;
  }

  public static void setDesktop(Desktop desktop) {
    assert desktop != null;
    getInstance().desktop = desktop;
  }

  @NotNull
  public static ProjectManager getProjectManager() {
    assert getInstance().projectManager != null;
    return getInstance().projectManager;
  }

  @NotNull
  public static MZmineConfiguration getConfiguration() {
    assert getInstance().configuration != null;
    return getInstance().configuration;
  }

  /**
   * Returns the instance of a module of given class
   */
  @SuppressWarnings("unchecked")
  public synchronized static <ModuleType extends MZmineModule> ModuleType getModuleInstance(
      Class<ModuleType> moduleClass) {

    ModuleType module = (ModuleType) getInstance().initializedModules.get(moduleClass);

    if (module == null) {

      try {

        logger.finest("Creating an instance of the module " + moduleClass.getName());

        // Create instance and init module
        module = moduleClass.getDeclaredConstructor().newInstance();

        // Add to the module list
        getInstance().initializedModules.put(moduleClass, module);

      } catch (Throwable e) {
        logger.log(Level.SEVERE, "Could not start module " + moduleClass, e);
        e.printStackTrace();
        return null;
      }
    }

    return module;
  }

  public static Collection<MZmineModule> getAllModules() {
    return getInstance().initializedModules.values();
  }

<<<<<<< HEAD
=======
  /**
   * Creates a new empty raw data file with the same type and name+suffix like raw
   *
   * @param raw     defines base name and type of raw data file, standard, IMS, or imaging
   * @param suffix  add a suffix to the raw.name
   * @param storage the storage to store data on disk for this file
   * @return new data file of the same type
   * @throws IOException
   */
>>>>>>> 89cb2a23
  public static RawDataFile createNewFile(@NotNull RawDataFile raw, @NotNull final String suffix,
      @Nullable final MemoryMapStorage storage) throws IOException {
    String newName = raw.getName() + " " + suffix;
    String absPath = raw.getAbsolutePath();
    if (raw instanceof IMSRawDataFile) {
      return createNewIMSFile(newName, absPath, storage);
    } else if (raw instanceof ImagingRawDataFileImpl) {
      return createNewImagingFile(newName, absPath, storage);
    } else {
      return new RawDataFileImpl(newName, absPath, storage);
    }
  }

  public static RawDataFile createNewFile(@NotNull final String name,
      @Nullable final String absPath, @Nullable final MemoryMapStorage storage) throws IOException {
    return new RawDataFileImpl(name, absPath, storage);
  }

  public static IMSRawDataFile createNewIMSFile(@NotNull final String name,
      @Nullable final String absPath, @Nullable final MemoryMapStorage storage) throws IOException {
    return new IMSRawDataFileImpl(name, absPath, storage);
  }

  public static ImagingRawDataFile createNewImagingFile(@NotNull final String name,
      @Nullable final String absPath, @Nullable final MemoryMapStorage storage) throws IOException {
    return new ImagingRawDataFileImpl(name, absPath, storage);
  }

  @NotNull
  public static Semver getMZmineVersion() {
    try {
      ClassLoader myClassLoader = MZmineCore.class.getClassLoader();
      InputStream inStream = myClassLoader.getResourceAsStream("mzmineversion.properties");
      if (inStream == null) {
        return new Semver("3-SNAPSHOT", SemverType.LOOSE);
      }
      Properties properties = new Properties();
      properties.load(inStream);
      String versionString = properties.getProperty("version.semver");
      if ((versionString == null) || (versionString.startsWith("$"))) {
        return new Semver("3-SNAPSHOT", SemverType.LOOSE);
      }
      return new Semver(versionString, SemverType.LOOSE);
    } catch (Exception e) {
      e.printStackTrace();
      return new Semver("3-SNAPSHOT", SemverType.LOOSE);
    }
  }

  /**
   * Standard method to run modules in MZmine
   *
   * @param moduleClass the module class to run
   * @param parameters  the parameter set
   * @return a list of created tasks that were added to the controller
   */
  public static List<Task> runMZmineModule(
      @NotNull Class<? extends MZmineRunnableModule> moduleClass,
      @NotNull ParameterSet parameters) {

    MZmineRunnableModule module = getModuleInstance(moduleClass);

    // Usage Tracker
    GoogleAnalyticsTracker.trackModule(module);

    // Run the module
    final List<Task> newTasks = new ArrayList<>();
    final MZmineProject currentProject = getInstance().projectManager.getCurrentProject();
    final Instant date = Instant.now();
    logger.finest(() -> "Module " + module.getName() + " called at " + date.toString());
    module.runModule(currentProject, parameters, newTasks, date);
    getInstance().taskController.addTasks(newTasks.toArray(new Task[0]));

    return newTasks;
    // Log module run in audit log
    // AuditLogEntry auditLogEntry = new AuditLogEntry(module, parameters,
    // newTasks);
    // currentProject.logProcessingStep(auditLogEntry);
  }

  private static void setTempDirToPreference() {
    final File tempDir = getConfiguration().getPreferences()
        .getParameter(MZminePreferences.tempDirectory).getValue();
    if (tempDir == null) {
      logger.warning(() -> "Invalid temporary directory.");
      return;
    }

    if (!tempDir.exists()) {
      if (!tempDir.mkdirs()) {
        logger.warning(() -> "Could not create temporary directory " + tempDir.getAbsolutePath());
        return;
      }
    }

    if (tempDir.isDirectory()) {
      System.setProperty("java.io.tmpdir", tempDir.getAbsolutePath());
      logger.finest(() -> "Working temporary directory is " + System.getProperty("java.io.tmpdir"));
      // check the new temp dir for old files.
      Thread cleanupThread2 = new Thread(new TmpFileCleanup());
      cleanupThread2.setPriority(Thread.MIN_PRIORITY);
      cleanupThread2.start();
    }
  }

  /**
   * @return headless mode or JavaFX GUI
   */
  public static boolean isHeadLessMode() {
    return getInstance().headLessMode;
  }

  /**
   * @param r runnable to either run directly or on the JavaFX thread
   */
  public static void runLater(Runnable r) {
    if (isHeadLessMode() || Platform.isFxApplicationThread()) {
      r.run();
    } else {
      Platform.runLater(r);
    }
  }

  /**
   * Simulates Swing's invokeAndWait(). Based on
   * https://news.kynosarges.org/2014/05/01/simulating-platform-runandwait/
   */
  public static void runOnFxThreadAndWait(Runnable r) {
    FxThreadUtil.runOnFxThreadAndWait(r);
  }

  public static void registerStorage(MemoryMapStorage storage) {
    getInstance().storageList.add(storage);
  }

  public static List<MemoryMapStorage> getStorageList() {
    return getInstance().storageList;
  }

  public static @NotNull MetadataTable getProjectMetadata() {
    return getProject().getProjectMetadata();
  }

  /**
   * @return the current project
   */
  public static @NotNull MZmineProject getProject() {
    return getProjectManager().getCurrentProject();
  }

  private void init() {
    // In the beginning, set the default locale to English, to avoid
    // problems with conversion of numbers etc. (e.g. decimal separator may
    // be . or , depending on the locale)
    Locale.setDefault(new Locale("en", "US"));
    // initialize by default with all in memory
    MemoryMapStorage.setStoreAllInRam(true);

    logger.fine("Loading core classes..");
    // Create instance of configuration
    configuration = new MZmineConfigurationImpl();

    // Create instances of core modules
    projectManager = ProjectManagerImpl.getInstance();
    taskController = TaskControllerImpl.getInstance();

    logger.fine("Initializing core classes..");
  }

  public boolean isTdfPseudoProfile() {
    return tdfPseudoProfile;
  }
}<|MERGE_RESOLUTION|>--- conflicted
+++ resolved
@@ -325,8 +325,6 @@
     return getInstance().initializedModules.values();
   }
 
-<<<<<<< HEAD
-=======
   /**
    * Creates a new empty raw data file with the same type and name+suffix like raw
    *
@@ -336,7 +334,6 @@
    * @return new data file of the same type
    * @throws IOException
    */
->>>>>>> 89cb2a23
   public static RawDataFile createNewFile(@NotNull RawDataFile raw, @NotNull final String suffix,
       @Nullable final MemoryMapStorage storage) throws IOException {
     String newName = raw.getName() + " " + suffix;
