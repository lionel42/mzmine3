/*
 * Copyright 2006-2020 The MZmine Development Team
 *
 * This file is part of MZmine 3.
 *
 * MZmine 3 is free software; you can redistribute it and/or modify it under the terms of the GNU
 * General Public License as published by the Free Software Foundation; either version 2 of the
 * License, or (at your option) any later version.
 *
 * MZmine 3 is distributed in the hope that it will be useful, but WITHOUT ANY WARRANTY; without
 * even the implied warranty of MERCHANTABILITY or FITNESS FOR A PARTICULAR PURPOSE. See the GNU
 * General Public License for more details.
 *
 * You should have received a copy of the GNU General Public License along with MZmine 3; if not,
 * write to the Free Software Foundation, Inc., 51 Franklin St, Fifth Floor, Boston, MA 02110-1301
 * USA
 */

package io.github.mzmine.gui;


import static io.github.mzmine.modules.io.projectload.ProjectLoaderParameters.projectFile;
import static io.github.mzmine.modules.io.rawdataimport.RawDataImportParameters.fileNames;
import java.io.File;
import java.net.URL;
import java.util.ArrayList;
import java.util.Arrays;
import java.util.List;
import java.util.Optional;
import java.util.concurrent.FutureTask;
import java.util.logging.Logger;
import javafx.collections.ObservableList;
import javafx.stage.Window;
import javax.annotation.Nonnull;
import org.apache.commons.io.FilenameUtils;
import org.controlsfx.control.StatusBar;
import com.google.common.collect.ImmutableList;
import io.github.mzmine.datamodel.MZmineProject;
import io.github.mzmine.datamodel.PeakList;
import io.github.mzmine.datamodel.RawDataFile;
import io.github.mzmine.gui.NewVersionCheck.CheckType;
import io.github.mzmine.gui.helpwindow.HelpWindow;
import io.github.mzmine.gui.mainwindow.MZmineTab;
import io.github.mzmine.gui.mainwindow.MainWindowController;
import io.github.mzmine.main.GoogleAnalyticsTracker;
import io.github.mzmine.main.MZmineCore;
import io.github.mzmine.modules.MZmineRunnableModule;
import io.github.mzmine.modules.io.projectload.ProjectLoadModule;
import io.github.mzmine.modules.io.rawdataimport.RawDataImportModule;
import io.github.mzmine.parameters.ParameterSet;
import io.github.mzmine.project.ProjectManager;
import io.github.mzmine.project.impl.MZmineProjectImpl;
import io.github.mzmine.taskcontrol.impl.WrappedTask;
import io.github.mzmine.util.ExitCode;
import io.github.mzmine.util.GUIUtils;
import io.github.mzmine.util.javafx.FxColorUtil;
import io.github.mzmine.util.javafx.FxIconUtil;
import javafx.application.Application;
import javafx.application.HostServices;
import javafx.application.Platform;
import javafx.fxml.FXMLLoader;
import javafx.scene.Node;
import javafx.scene.Scene;
import javafx.scene.control.Alert;
import javafx.scene.control.Alert.AlertType;
import javafx.scene.control.ButtonType;
import javafx.scene.control.Dialog;
import javafx.scene.control.ListView;
import javafx.scene.control.TableView;
import javafx.scene.image.Image;
import javafx.scene.input.DragEvent;
import javafx.scene.input.Dragboard;
import javafx.scene.input.TransferMode;
import javafx.scene.layout.BorderPane;
import javafx.scene.paint.Color;
import javafx.stage.Stage;

/**
 * MZmine JavaFX Application class
 */
public class MZmineGUI extends Application implements Desktop {

  private final Logger logger = Logger.getLogger(this.getClass().getName());

  private static final Image mzMineIcon = FxIconUtil.loadImageFromResources("MZmineIcon.png");
  private static final String mzMineFXML = "mainwindow/MainWindow.fxml";

  private static MainWindowController mainWindowController;

  public static final int MAX_TABS = 7;

  private static Stage mainStage;
  private static Scene rootScene;

  @Override
  public void start(Stage stage) {

    MZmineGUI.mainStage = stage;
    MZmineCore.setDesktop(this);

    logger.finest("Initializing MZmine main window");

    try {
      // Load the main window
      URL mainFXML = this.getClass().getResource(mzMineFXML);
      FXMLLoader loader = new FXMLLoader(mainFXML);

      rootScene = loader.load();
      mainWindowController = loader.getController();
      stage.setScene(rootScene);

    } catch (Exception e) {
      e.printStackTrace();
      logger.severe("Error loading MZmine GUI from FXML: " + e);
      Platform.exit();
    }

    stage.setTitle("MZmine " + MZmineCore.getMZmineVersion());
    stage.setMinWidth(600);
    stage.setMinHeight(400);
    stage.widthProperty().addListener(c -> logger.info(c.toString()));

    // Set application icon
    stage.getIcons().setAll(mzMineIcon);

    stage.setOnCloseRequest(e -> {
      requestQuit();
      e.consume();
    });

    // Drag over surface
    rootScene.setOnDragOver(MZmineGUI::activateSetOnDragOver);
    // Dropping over surface
    rootScene.setOnDragDropped(MZmineGUI::activateSetOnDragDropped);

    // Configure desktop properties such as the application taskbar icon
    // on a new thread. It is important to start this thread after the
    // JavaFX subsystem has started. Otherwise we could be treated like a
    // Swing application.
    Thread desktopSetupThread = new Thread(new DesktopSetup());
    desktopSetupThread.setPriority(Thread.MIN_PRIORITY);
    desktopSetupThread.start();

    setStatusBarText("Welcome to MZmine " + MZmineCore.getMZmineVersion());

    stage.show();

    // update the size and position of the main window
    /*
     * ParameterSet paramSet = configuration.getPreferences(); WindowSettingsParameter settings =
     * paramSet .getParameter(MZminePreferences.windowSetttings);
     * settings.applySettingsToWindow(desktop.getMainWindow());
     */
    // add last project menu items
    /*
     * if (desktop instanceof MainWindow) { ((MainWindow) desktop).createLastUsedProjectsMenu(
     * configuration.getLastProjects()); // listen for changes
     * configuration.getLastProjectsParameter() .addFileListChangedListener(list -> { // new list of
     * last used projects Desktop desk = getDesktop(); if (desk instanceof MainWindow) {
     * ((MainWindow) desk) .createLastUsedProjectsMenu(list); } }); }
     */

    // Activate project - bind it to the desktop's project tree
    MZmineProjectImpl currentProject =
        (MZmineProjectImpl) MZmineCore.getProjectManager().getCurrentProject();
    MZmineGUI.activateProject(currentProject);

    // Check for updated version
    NewVersionCheck NVC = new NewVersionCheck(CheckType.DESKTOP);
    Thread nvcThread = new Thread(NVC);
    nvcThread.setPriority(Thread.MIN_PRIORITY);
    nvcThread.start();

    // Tracker
    GoogleAnalyticsTracker GAT =
        new GoogleAnalyticsTracker("MZmine Loaded (GUI mode)", "/JAVA/Main/GUI");
    Thread gatThread = new Thread(GAT);
    gatThread.setPriority(Thread.MIN_PRIORITY);
    gatThread.start();

    // register shutdown hook only if we have GUI - we don't want to
    // save configuration on exit if we only run a batch
    ShutDownHook shutDownHook = new ShutDownHook();
    Runtime.getRuntime().addShutdownHook(shutDownHook);

  }

  public static void requestQuit() {
    Platform.runLater(() -> {
      Alert alert = new Alert(AlertType.CONFIRMATION);
      Stage stage = (Stage) alert.getDialogPane().getScene().getWindow();
      stage.getIcons().add(mzMineIcon);
      alert.setTitle("Confirmation");
      alert.setHeaderText("Exit MZmine");
      String s = "Are you sure you want to exit?";
      alert.setContentText(s);
      Optional<ButtonType> result = alert.showAndWait();

      if ((result.isPresent()) && (result.get() == ButtonType.OK)) {
        // Quit the JavaFX thread
        Platform.exit();
        // Call System.exit() because there are probably some background
        // threads still running
        System.exit(0);
      }
    });
  }

  public static void requestCloseProject() {
    Platform.runLater(() -> {
      Alert alert = new Alert(AlertType.CONFIRMATION);
      Stage stage = (Stage) alert.getDialogPane().getScene().getWindow();
      stage.getIcons().add(mzMineIcon);
      alert.setTitle("Confirmation");
      alert.setHeaderText("Close project");
      String s = "Are you sure you want to close the current project?";
      alert.setContentText(s);
      Optional<ButtonType> result = alert.showAndWait();

      if ((result.isPresent()) && (result.get() == ButtonType.OK)) {
        // Close all windows related to previous project
        GUIUtils.closeAllWindows();

        // Create a new, empty project
        MZmineProject newProject = new MZmineProjectImpl();

        // Replace the current project with the new one
        ProjectManager projectManager = MZmineCore.getProjectManager();
        projectManager.setCurrentProject(newProject);

        MZmineCore.getDesktop().setStatusBarText("Project space cleaned");

        // Ask the garbage collector to free the previously used memory
        System.gc();
      }
    });
  }


  public static void addWindow(Node node, String title) {

    BorderPane parent = new BorderPane();
    parent.setCenter(node);
    Scene newScene = new Scene(parent);

    // Copy CSS styles
    newScene.getStylesheets().addAll(rootScene.getStylesheets());

    Stage newStage = new Stage();
    newStage.setTitle(title);
    newStage.getIcons().add(mzMineIcon);
    newStage.setScene(newScene);
    newStage.show();

  }

  public static void activateProject(MZmineProject project) {

    Platform.runLater(() -> {

      MZmineCore.getProjectManager().setCurrentProject(project);

      ListView<RawDataFile> rawDataTree = mainWindowController.getRawDataTree();
      rawDataTree.setItems(project.getRawDataFiles());

      ListView<PeakList> featureTree = mainWindowController.getFeatureTree();
      featureTree.setItems(project.getFeatureLists());
    });

  }

  public static @Nonnull
  List<RawDataFile> getSelectedRawDataFiles() {

    final var rawDataListView = mainWindowController.getRawDataTree();
    final var selectedRawDataFiles =
        ImmutableList.copyOf(rawDataListView.getSelectionModel().getSelectedItems());
    return selectedRawDataFiles;

  }

  public static @Nonnull
  List<PeakList> getSelectedFeatureLists() {

    final var featureListView = mainWindowController.getFeatureTree();
    final var selectedFeatureLists =
        ImmutableList.copyOf(featureListView.getSelectionModel().getSelectedItems());
    return selectedFeatureLists;

  }

  public static <ModuleType extends MZmineRunnableModule> void setupAndRunModule(
      @Nonnull Class<ModuleType> moduleClass) {

    final ParameterSet moduleParameters =
        MZmineCore.getConfiguration().getModuleParameters(moduleClass);
    ExitCode result = moduleParameters.showSetupDialog(true);
    if (result == ExitCode.OK) {
      MZmineCore.runMZmineModule(moduleClass, moduleParameters);
    }

  }

  public static void showAboutWindow() {
    // Show the about window
    Platform.runLater(() -> {
      final URL aboutPage =
          MZmineGUI.class.getClassLoader().getResource("aboutpage/AboutMZmine.html");
      HelpWindow aboutWindow = new HelpWindow(aboutPage.toString());
      aboutWindow.show();
    });
  }

  /**
   * The method activateSetOnDragOver controlling what happens when something is dragged over.
   * Implemented activateSetOnDragOver to accept when files are dragged over it.
   *
   * @param event - DragEvent
   */
  public static void activateSetOnDragOver(DragEvent event) {
    Dragboard dragBoard = event.getDragboard();
    if (dragBoard.hasFiles()) {
      event.acceptTransferModes(TransferMode.COPY);
    } else {
      event.consume();
    }
  }

  /**
   * The method activateSetOnDragDropped controlling what happens when something is dropped on
   * window. Implemented activateSetOnDragDropped to select the module according to the dropped file
   * type and open dropped file
   *
   * @param event - DragEvent
   */

  public static void activateSetOnDragDropped(DragEvent event) {
    Dragboard dragboard = event.getDragboard();
    boolean hasFileDropped = false;
    if (dragboard.hasFiles()) {
      hasFileDropped = true;
      for (File selectedFile : dragboard.getFiles()) {

        final String extension = FilenameUtils.getExtension(selectedFile.getName());
        String[] rawDataFile = {"cdf", "nc", "mzData", "mzML", "mzXML", "raw"};
        final Boolean isRawDataFile = Arrays.asList(rawDataFile).contains(extension);
        final Boolean isMZmineProject = extension.equals("mzmine");

        Class<? extends MZmineRunnableModule> moduleJavaClass = null;
        if (isMZmineProject) {
          moduleJavaClass = ProjectLoadModule.class;
        } else if (isRawDataFile) {
          moduleJavaClass = RawDataImportModule.class;
        }

        if (moduleJavaClass != null) {
          ParameterSet moduleParameters =
              MZmineCore.getConfiguration().getModuleParameters(moduleJavaClass);
          if (isMZmineProject) {
            moduleParameters.getParameter(projectFile).setValue(selectedFile);
          } else if (isRawDataFile) {
            File fileArray[] = {selectedFile};
            moduleParameters.getParameter(fileNames).setValue(fileArray);
          }
          ParameterSet parametersCopy = moduleParameters.cloneParameterSet();
          MZmineCore.runMZmineModule(moduleJavaClass, parametersCopy);
        }
      }
    }
    event.setDropCompleted(hasFileDropped);
    event.consume();
  }

  @Override
  public String getName() {
    return "MZmine desktop";
  }

  @Override
  public Class<? extends ParameterSet> getParameterSetClass() {
    // TODO Auto-generated method stub
    return null;
  }

  @Override
  public Stage getMainWindow() {
    return mainStage;
  }

  @Override
  public TableView<WrappedTask> getTasksView() {
    return mainWindowController.getTasksView();
  }

  @Override
  public void openWebPage(URL url) {
    HostServices openWPService = getHostServices();
    openWPService.showDocument(String.valueOf(url));
  }

  @Override
  public void addTab(MZmineTab tab) {
    if (mainWindowController.getTabs().size() < MAX_TABS) {
      Platform.runLater(() -> mainWindowController.addTab(tab));
      return;
    } else if (mainWindowController.getTabs().size() < MAX_TABS && !getWindows().isEmpty()) {
      for (MZmineWindow window : getWindows()) {
        if (window.getNumberOfTabs() < MAX_TABS && !window.isExclusive()) {
          Platform.runLater(() -> window.addTab(tab));
          return;
        }
      }
    }
    Platform.runLater(() -> new MZmineWindow().addTab(tab));
  }

  @Override
  public void setStatusBarText(String message) {
    setStatusBarText(message, Color.BLACK);
  }

  @Override
  public void setStatusBarText(String message, Color textColor) {
    Platform.runLater(() -> {
      if (mainWindowController == null) {
        return;
      }
      final StatusBar statusBar = mainWindowController.getStatusBar();
      if (statusBar == null) {
        return;
      }
      statusBar.setText(message);
      statusBar.setStyle("-fx-text-fill: " + FxColorUtil.colorToHex(textColor));
    });
  }

  @Override
  public void displayMessage(String msg) {
    displayMessage("Message", msg);
  }

  @Override
  public void displayMessage(String title, String msg) {
    Platform.runLater(() -> {
      Dialog<ButtonType> dialog = new Dialog<>();
      Stage stage = (Stage) dialog.getDialogPane().getScene().getWindow();
      stage.getIcons().add(mzMineIcon);
      dialog.setTitle(title);
      dialog.setContentText(msg);
      dialog.getDialogPane().getButtonTypes().add(ButtonType.OK);
      dialog.showAndWait();
    });
  }

  @Override
  public void displayErrorMessage(String msg) {
    displayMessage("Error", msg);
  }

  @Override
  public void displayException(Exception e) {
    displayErrorMessage(e.toString());
  }

  @Override
  public ButtonType displayConfirmation(String msg, ButtonType... buttonTypes) {

    FutureTask<ButtonType> alertTask = new FutureTask<>(() -> {
      Alert alert = new Alert(AlertType.CONFIRMATION, msg, buttonTypes);
      alert.showAndWait();
      return alert.getResult();
    });

    // Show the dialog
    try {
      if (Platform.isFxApplicationThread())
        alertTask.run();
      else
        Platform.runLater(alertTask);
      return alertTask.get();
    } catch (Exception e) {
      e.printStackTrace();
      return null;
    }
  }

  @Override
  public RawDataFile[] getSelectedDataFiles() {
    return getSelectedRawDataFiles().toArray(new RawDataFile[0]);
  }

  @Override
  public PeakList[] getSelectedPeakLists() {
    return getSelectedFeatureLists().toArray(new PeakList[0]);
  }

  @Override
  public ExitCode exitMZmine() {

    requestQuit();
    return ExitCode.UNKNOWN;
  }

  @Override
  public List<MZmineWindow> getWindows() {
    ObservableList<Window> windows = Stage.getWindows();
    List<MZmineWindow> mzmineWindows = new ArrayList<>();
    for (Window window : windows) {
      if (window instanceof MZmineWindow) {
        mzmineWindows.add((MZmineWindow) window);
      }
    }
    return mzmineWindows;
  }

  @Override
  public List<MZmineTab> getAllTabs() {
    List<MZmineTab> tabs = new ArrayList<>();

    mainWindowController.getTabs().forEach(t -> {
      if (t instanceof MZmineTab) {
        tabs.add((MZmineTab) t);
      }
    });

    getWindows().forEach(w -> w.getTabs().forEach(t -> {
      if (t instanceof MZmineTab) {
        tabs.add((MZmineTab) t);
      }
    }));

    return tabs;
  }

  @Nonnull
  @Override
  public List<MZmineTab> getTabsInMainWindow() {
    List<MZmineTab> tabs = new ArrayList<>();

<<<<<<< HEAD
    mainWindowController.getTabs().forEach(t -> {
      if (t instanceof MZmineTab) {
        tabs.add((MZmineTab) t);
      }
    });

    return tabs;
  }
=======

>>>>>>> 64a19c68
}<|MERGE_RESOLUTION|>--- conflicted
+++ resolved
@@ -23,7 +23,6 @@
 import static io.github.mzmine.modules.io.rawdataimport.RawDataImportParameters.fileNames;
 import java.io.File;
 import java.net.URL;
-import java.util.ArrayList;
 import java.util.Arrays;
 import java.util.List;
 import java.util.Optional;
@@ -165,6 +164,7 @@
         (MZmineProjectImpl) MZmineCore.getProjectManager().getCurrentProject();
     MZmineGUI.activateProject(currentProject);
 
+
     // Check for updated version
     NewVersionCheck NVC = new NewVersionCheck(CheckType.DESKTOP);
     Thread nvcThread = new Thread(NVC);
@@ -236,7 +236,6 @@
     });
   }
 
-
   public static void addWindow(Node node, String title) {
 
     BorderPane parent = new BorderPane();
@@ -269,8 +268,8 @@
 
   }
 
-  public static @Nonnull
-  List<RawDataFile> getSelectedRawDataFiles() {
+  @Nonnull
+  public static List<RawDataFile> getSelectedRawDataFiles() {
 
     final var rawDataListView = mainWindowController.getRawDataTree();
     final var selectedRawDataFiles =
@@ -279,8 +278,8 @@
 
   }
 
-  public static @Nonnull
-  List<PeakList> getSelectedFeatureLists() {
+  @Nonnull
+  public static List<PeakList> getSelectedFeatureLists() {
 
     final var featureListView = mainWindowController.getFeatureTree();
     final var selectedFeatureLists =
@@ -289,8 +288,8 @@
 
   }
 
-  public static <ModuleType extends MZmineRunnableModule> void setupAndRunModule(
-      @Nonnull Class<ModuleType> moduleClass) {
+  @Nonnull
+  public static <ModuleType extends MZmineRunnableModule> void setupAndRunModule(Class<ModuleType> moduleClass) {
 
     final ParameterSet moduleParameters =
         MZmineCore.getConfiguration().getModuleParameters(moduleClass);
@@ -537,7 +536,6 @@
   public List<MZmineTab> getTabsInMainWindow() {
     List<MZmineTab> tabs = new ArrayList<>();
 
-<<<<<<< HEAD
     mainWindowController.getTabs().forEach(t -> {
       if (t instanceof MZmineTab) {
         tabs.add((MZmineTab) t);
@@ -546,7 +544,5 @@
 
     return tabs;
   }
-=======
-
->>>>>>> 64a19c68
+
 }