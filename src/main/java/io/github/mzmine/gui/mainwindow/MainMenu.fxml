--- conflicted
+++ resolved
@@ -7,403 +7,8 @@
 <?import io.github.mzmine.util.javafx.*?>
 
 <MenuBar useSystemMenuBar="true"
-<<<<<<< HEAD
   xmlns="http://javafx.com/javafx/8" xmlns:fx="http://javafx.com/fxml/1"
   fx:controller="io.github.mzmine.gui.mainwindow.MainMenuController">
-
-
-  <!-- PROJECT -->
-  <Menu text="Project">
-    <Menu fx:id="recentProjectsMenu" text="Open recent project..."
-      onShowing="#fillRecentProjects"/>
-    <MenuItem text="Open project" onAction="#runModule"
-      userData="io.github.mzmine.modules.io.projectload.ProjectLoadModule">
-      <accelerator>
-        <KeyCodeCombination alt="UP" code="O"
-          control="DOWN" meta="UP" shift="UP" shortcut="UP"/>
-      </accelerator>
-    </MenuItem>
-    <MenuItem text="Save project" onAction="#runModule"
-      userData="io.github.mzmine.modules.io.projectsave.ProjectSaveModule">
-      <accelerator>
-        <KeyCodeCombination alt="UP" code="S"
-          control="DOWN" meta="UP" shift="UP" shortcut="UP"/>
-      </accelerator>
-    </MenuItem>
-    <MenuItem text="Save project as" onAction="#runModule"
-      userData="io.github.mzmine.modules.io.projectsave.ProjectSaveAsModule">
-      <accelerator>
-        <KeyCodeCombination alt="DOWN" code="S"
-          control="DOWN" meta="UP" shift="UP" shortcut="UP"/>
-      </accelerator>
-    </MenuItem>
-    <MenuItem text="Close project" onAction="#closeProject">
-      <accelerator>
-        <KeyCodeCombination alt="UP" code="W"
-          control="DOWN" meta="UP" shift="UP" shortcut="UP"/>
-      </accelerator>
-    </MenuItem>
-
-    <SeparatorMenuItem/>
-    <MenuItem text="Batch mode" onAction="#runModule"
-      userData="io.github.mzmine.modules.batchmode.BatchModeModule"/>
-
-    <SeparatorMenuItem/>
-    <MenuItem text="Set sample parameters"
-      onAction="#setSampleParams"/>
-
-    <SeparatorMenuItem/>
-    <MenuItem text="Set preferences" onAction="#setPreferences"/>
-
-    <SeparatorMenuItem/>
-    <MenuItem text="Save MZmine parameters" onAction="#runModule"
-      userData=""/>
-    <MenuItem text="Load MZmine parameters" onAction="#runModule"
-      userData=""/>
-
-    <SeparatorMenuItem/>
-    <MenuItem text="Export audit log" onAction="#runModule"
-      userData="io.github.mzmine.modules.auditlogexport.AuditLogExportModule"/>
-
-    <SeparatorMenuItem/>
-    <MenuItem text="Exit" onAction="#exitApplication"/>
-  </Menu>
-
-
-  <!-- RAW DATA METHODS -->
-  <Menu text="Raw data methods">
-    <MenuItem text="Raw data import" onAction="#runModule"
-      userData="io.github.mzmine.modules.io.rawdataimport.RawDataImportModule"/>
-    <MenuItem text="Raw data import (folder)" onAction="#runModule"
-      userData="io.github.mzmine.modules.io.rawdataimport.RawDataImportFolderModule"/>
-    <MenuItem text="TDF import" onAction="#runModule"
-      userData="io.github.mzmine.modules.io.tdfimport.TDFImportModule"/>
-
-
-    <Menu text="Raw data export">
-      <MenuItem text="Export raw data file to mzML"
-        onAction="#runModule"
-        userData="io.github.mzmine.modules.io.rawdataexport.RawDataExportModule"/>
-      <MenuItem text="Export scans mgf, txt, msp and mzML"
-        onAction="#runModule"
-        userData="io.github.mzmine.modules.io.exportscans.ExportScansFromRawFilesModule"/>
-      <MenuItem text="Extract scans to CSV file"
-        onAction="#runModule"
-        userData="io.github.mzmine.modules.io.exportscans.ExportScansModule"/>
-    </Menu>
-    <MenuItem text="Merge raw data files" onAction="#runModule"
-      userData="io.github.mzmine.modules.dataprocessing.filter_merge.RawFileMergeModule"/>
-    <Menu text="Raw data filtering">
-      <MenuItem text="Scan by scan filtering"
-        onAction="#runModule"
-        userData="io.github.mzmine.modules.dataprocessing.filter_scanfilters.ScanFiltersModule"/>
-      <MenuItem text="Crop filter" onAction="#runModule"
-        userData="io.github.mzmine.modules.dataprocessing.filter_cropfilter.CropFilterModule"/>
-      <MenuItem text="Baseline correction" onAction="#runModule"
-        userData="io.github.mzmine.modules.dataprocessing.filter_baselinecorrection.BaselineCorrectionModule"/>
-      <MenuItem text="Align scans (MS1)" onAction="#runModule"
-        userData="io.github.mzmine.modules.dataprocessing.filter_alignscans.AlignScansModule"/>
-      <MenuItem text="Scan smoothing (MS1)" onAction="#runModule"
-        userData="io.github.mzmine.modules.dataprocessing.filter_scansmoothing.ScanSmoothingModule"/>
-      <SeparatorMenuItem/>
-      <MenuItem text="Frames to File" onAction="#runModule"
-        userData="io.github.mzmine.modules.dataprocessing.filter_framestofile.FrameToFileModule"/>
-    </Menu>
-
-    <Menu text="Mass detection">
-      <MenuItem text="Mass detection" onAction="#runModule"
-        userData="io.github.mzmine.modules.dataprocessing.featdet_massdetection.MassDetectionModule"/>
-      <MenuItem onAction="#runModule"
-        text="FTMS shoulder peak filter"
-        userData="io.github.mzmine.modules.dataprocessing.featdet_shoulderpeaksfilter.ShoulderPeaksFilterModule"/>
-    </Menu>
-
-  </Menu>
-
-
-  <!-- FEATURE LIST METHODS -->
-  <Menu text="Feature list methods">
-    <Menu text="Import feature list">
-      <MenuItem text="mzTab" onAction="#runModule"
-        userData="io.github.mzmine.modules.io.mztabimport.MzTabImportModule"/>
-      <MenuItem text="mzTab-m" onAction="#runModule"
-        userData="io.github.mzmine.modules.io.mztabmimport.MZTabmImportModule"/>
-      <MenuItem text="csv" onAction="#runModule"
-        userData="io.github.mzmine.modules.io.csvimport.CsvImportModule"/>
-    </Menu>
-
-    <Menu text="Export feature list">
-      <MenuItem text="CSV" onAction="#runModule"
-        userData="io.github.mzmine.modules.io.csvexport.CSVExportModule"/>
-      <MenuItem text="MetaboAnalyst" onAction="#runModule"
-        userData="io.github.mzmine.modules.io.metaboanalystexport.MetaboAnalystExportModule"/>
-      <MenuItem text="mzTab" onAction="#runModule"
-        userData="io.github.mzmine.modules.io.mztabexport.MzTabExportModule"/>
-      <MenuItem text="mzTab-m" onAction="#runModule"
-        userData="io.github.mzmine.modules.io.mztabmexport.MZTabmExportModule"/>
-      <MenuItem text="SQL Database" onAction="#runModule"
-        userData="io.github.mzmine.modules.io.sqlexport.SQLExportModule"/>
-      <MenuItem text="MSP file (ADAP)" onAction="#runModule"
-        userData="io.github.mzmine.modules.io.adapmspexport.AdapMspExportModule"/>
-      <MenuItem text="MGF file (ADAP)" onAction="#runModule"
-        userData="io.github.mzmine.modules.io.adapmgfexport.AdapMgfExportModule"/>
-      <MenuItem text="GNPS - feature based molecular networking"
-        onAction="#runModule"
-        userData="io.github.mzmine.modules.io.gnpsexport.fbmn.GnpsFbmnExportAndSubmitModule"/>
-      <MenuItem text="GNPS-GC-MS (with ADAP)"
-        onAction="#runModule"
-        userData="io.github.mzmine.modules.io.gnpsexport.gc.GnpsGcExportAndSubmitModule"/>
-      <MenuItem text="SIRIUS / CSI-FingerID" onAction="#runModule"
-        userData="io.github.mzmine.modules.io.siriusexport.SiriusExportModule"/>
-    </Menu>
-
-    <Menu text="Feature detection">
-      <Menu text="MS1">
-        <MenuItem onAction="#runModule"
-          text="ADAP chromatogram builder"
-          userData="io.github.mzmine.modules.dataprocessing.featdet_ADAPchromatogrambuilder.ADAPChromatogramBuilderModule"/>
-        <MenuItem onAction="#runModule"
-          text="Modular ADAP chromatogram builder"
-          userData="io.github.mzmine.modules.dataprocessing.modular_featdet_adapchromatogrambuilder.ModularADAPChromatogramBuilderModule"/>
-        <MenuItem text="Chromatogram deconvolution"
-          onAction="#runModule"
-          userData="io.github.mzmine.modules.dataprocessing.featdet_chromatogramdeconvolution.DeconvolutionModule"/>
-        <MenuItem text="Chromatogram smoothing"
-          onAction="#runModule"
-          userData="io.github.mzmine.modules.dataprocessing.featdet_smoothing.SmoothingModule"/>
-        <MenuItem text="GridMass" onAction="#runModule"
-          userData="io.github.mzmine.modules.dataprocessing.featdet_gridmass.GridMassModule"/>
-        <MenuItem onAction="#runModule"
-          text="Targeted feature detection"
-          userData="io.github.mzmine.modules.dataprocessing.featdet_targeted.TargetedFeatureDetectionModule"/>
-      </Menu>
-      <Menu text="MS/MS">
-        <MenuItem onAction="#runModule"
-          text="MS/MS feature list builder"
-          userData="io.github.mzmine.modules.dataprocessing.featdet_msms.MsMsFeatureDetectionModule"/>
-      </Menu>
-      <Menu text="SRM">
-        <MenuItem onAction="#runModule"
-          text="SRM feature list builder (TODO)" userData="TODO"/>
-      </Menu>
-    </Menu>
-
-    <Menu text="Spectral deconvolution">
-      <MenuItem text="Hierarchical clustering"
-        onAction="#runModule"
-        userData="io.github.mzmine.modules.dataprocessing.adap_hierarchicalclustering.ADAPHierarchicalClusteringModule"/>
-      <MenuItem text="Multivariate curve resolution"
-        onAction="#runModule"
-        userData="io.github.mzmine.modules.dataprocessing.adap_mcr.ADAPMultivariateCurveResolutionModule"/>
-    </Menu>
-
-    <Menu text="Isotopes">
-      <MenuItem text="Isotope grouper" onAction="#runModule"
-        userData="io.github.mzmine.modules.dataprocessing.filter_isotopegrouper.IsotopeGrouperModule"/>
-      <MenuItem text="Isotope peak scanner" onAction="#runModule"
-        userData="io.github.mzmine.modules.dataprocessing.id_isotopepeakscanner.IsotopePeakScannerModule"/>
-    </Menu>
-
-    <Menu text="Feature list filtering">
-      <MenuItem text="Duplicate feature filter"
-        onAction="#runModule"
-        userData="io.github.mzmine.modules.dataprocessing.filter_duplicatefilter.DuplicateFilterModule"/>
-      <MenuItem text="Feature list rows filter"
-        onAction="#runModule"
-        userData="io.github.mzmine.modules.dataprocessing.filter_rowsfilter.RowsFilterModule"/>
-      <MenuItem text="Feature filter" onAction="#runModule"
-        userData="io.github.mzmine.modules.dataprocessing.filter_featurefilter.FeatureFilterModule"/>
-      <MenuItem text="Peak comparison rows filter"
-        onAction="#runModule"
-        userData="io.github.mzmine.modules.dataprocessing.filter_peakcomparisonrowfilter.PeakComparisonRowFilterModule"/>
-      <MenuItem text="Clear feature list annotations"
-        onAction="#runModule"
-        userData="io.github.mzmine.modules.dataprocessing.filter_clearannotations.FeatureListClearAnnotationsModule"/>
-      <MenuItem text="Neutral loss filter" onAction="#runModule"
-        userData="io.github.mzmine.modules.dataprocessing.filter_neutralloss.NeutralLossFilterModule"/>
-    </Menu>
-
-    <Menu text="Alignment">
-      <MenuItem text="Join aligner" onAction="#runModule"
-        userData="io.github.mzmine.modules.dataprocessing.align_join.JoinAlignerModule"/>
-      <MenuItem text="RANSAC aligner" onAction="#runModule"
-        userData="io.github.mzmine.modules.dataprocessing.align_ransac.RansacAlignerModule"/>
-      <MenuItem text="Hierarchical aligner (GC)"
-        onAction="#runModule"
-        userData="io.github.mzmine.modules.dataprocessing.align_hierarchical.HierarAlignerGcModule"/>
-      <MenuItem text="ADAP aligner (GC)" onAction="#runModule"
-        userData="io.github.mzmine.modules.dataprocessing.align_adap3.ADAP3AlignerModule"/>
-    </Menu>
-
-    <Menu text="Gap filling">
-      <MenuItem text="Peak finder" onAction="#runModule"
-        userData="io.github.mzmine.modules.dataprocessing.gapfill_peakfinder.multithreaded.MultiThreadPeakFinderModule"/>
-      <MenuItem text="Same RT and m/z range gap filler"
-        onAction="#runModule"
-        userData="io.github.mzmine.modules.dataprocessing.gapfill_samerange.SameRangeGapFillerModule"/>
-    </Menu>
-
-    <Menu text="Normalization">
-      <MenuItem text="Retention time calibration"
-        onAction="#runModule"
-        userData="io.github.mzmine.modules.dataprocessing.norm_rtcalibration.RTCalibrationModule"/>
-      <MenuItem text="Linear normalizer" onAction="#runModule"
-        userData="io.github.mzmine.modules.dataprocessing.norm_linear.LinearNormalizerModule"/>
-      <MenuItem text="Standard compound normalizer"
-        onAction="#runModule"
-        userData="io.github.mzmine.modules.dataprocessing.norm_standardcompound.StandardCompoundNormalizerModule"/>
-    </Menu>
-
-    <Menu text="Identification">
-      <Menu text="Search precursor mass">
-        <MenuItem text="Local compound database (CSV) search"
-          onAction="#runModule"
-          userData="io.github.mzmine.modules.dataprocessing.id_localcsvsearch.LocalCSVDatabaseSearchModule"/>
-        <MenuItem text="Online compound database search"
-          onAction="#runModule"
-          userData="io.github.mzmine.modules.dataprocessing.id_onlinecompounddb.OnlineDBSearchModule"/>
-        <MenuItem
-          text="Precursor search in local spectral database"
-          onAction="#runModule"
-          userData="io.github.mzmine.modules.dataprocessing.id_precursordbsearch.PrecursorDBSearchModule"/>
-      </Menu>
-
-      <Menu text="Search spectra">
-        <MenuItem text="Local spectral database search"
-          onAction="#runModule"
-          userData="io.github.mzmine.modules.dataprocessing.id_spectraldbsearch.LocalSpectralDBSearchModule"/>
-        <MenuItem text="NIST MS search" onAction="#runModule"
-          userData="io.github.mzmine.modules.dataprocessing.id_nist.NistMsSearchModule"/>
-        <MenuItem text="Chemical formula prediction"
-          onAction="#runModule"
-          userData="io.github.mzmine.modules.dataprocessing.id_formulapredictionpeaklist.FormulaPredictionPeakListModule"/>
-        <MenuItem text="Lipid search" onAction="#runModule"
-          userData="io.github.mzmine.modules.dataprocessing.id_lipididentification.LipidSearchModule"/>
-        <MenuItem text="MS2 similarity search"
-          onAction="#runModule"
-          userData="io.github.mzmine.modules.dataprocessing.id_ms2search.Ms2SearchModule"/>
-        <MenuItem text="SIRIUS / CSI-FingerID"
-          onAction="#runModule"
-          userData="io.github.mzmine.modules.dataprocessing.id_sirius.SiriusIdentificationModule"/>
-      </Menu>
-
-      <Menu text="Search related peaks">
-        <MenuItem text="CAMERA search" onAction="#runModule"
-          userData="io.github.mzmine.modules.dataprocessing.id_camera.CameraSearchModule"/>
-        <MenuItem text="Adduct search" onAction="#runModule"
-          userData="io.github.mzmine.modules.dataprocessing.id_adductsearch.AdductSearchModule"/>
-        <MenuItem text="Fragment search" onAction="#runModule"
-          userData="io.github.mzmine.modules.dataprocessing.id_fragmentsearch.FragmentSearchModule"/>
-        <MenuItem text="Complex search" onAction="#runModule"
-          userData="io.github.mzmine.modules.dataprocessing.id_complexsearch.ComplexSearchModule"/>
-        <MenuItem text="CliqueMS group" onAction="#runModule"
-          userData="io.github.mzmine.modules.dataprocessing.id_cliquems.CliqueMSModule"/>
-      </Menu>
-
-    </Menu>
-
-    <Menu text="Data analysis">
-      <Menu text="Bubble plots">
-        <MenuItem text="Coefficient of variation (CV) plot"
-          onAction="#runModule"
-          userData="io.github.mzmine.modules.dataanalysis.bubbleplots.cvplot.CVPlotModule"/>
-        <MenuItem text="Logratio plot" onAction="#runModule"
-          userData="io.github.mzmine.modules.dataanalysis.bubbleplots.logratioplot.LogratioPlotModule"/>
-      </Menu>
-      <Menu text="Dimensionality reduction">
-        <MenuItem text="Principal component analysis (PCA)"
-          onAction="#runModule"
-          userData="io.github.mzmine.modules.dataanalysis.projectionplots.PCAPlotModule"/>
-        <MenuItem text="Curvilinear distance analysis (CDA)"
-          onAction="#runModule"
-          userData="io.github.mzmine.modules.dataanalysis.projectionplots.CDAPlotModule"/>
-        <MenuItem text="Sammon's projection" onAction="#runModule"
-          userData="io.github.mzmine.modules.dataanalysis.projectionplots.SammonsPlotModule"/>
-      </Menu>
-      <MenuItem text="Clustering" onAction="#runModule"
-        userData="io.github.mzmine.modules.dataanalysis.clustering.ClusteringModule"/>
-      <MenuItem text="Heat map plot" onAction="#runModule"
-        userData="io.github.mzmine.modules.dataanalysis.heatmaps.HeatMapModule"/>
-      <MenuItem text="One-way ANOVA" onAction="#runModule"
-        userData="io.github.mzmine.modules.dataanalysis.anova.AnovaModule"/>
-    </Menu>
-  </Menu>
-
-  <!-- VISUALIZATION -->
-  <Menu text="Visualization">
-    <MenuItem text="MS spectrum" onAction="#runModule"
-      userData="io.github.mzmine.modules.visualization.spectra.simplespectra.SpectraVisualizerModule"/>
-    <MenuItem text="IMS data viewer" onAction="#runModule"
-      userData="io.github.mzmine.modules.visualization.ims.ImsVisualizerModule"/>
-    <MenuItem text="Chromatogram plot" onAction="#runModule"
-      userData="io.github.mzmine.modules.visualization.chromatogram.ChromatogramVisualizerModule"/>
-    <MenuItem text="2D plot" onAction="#runModule"
-      userData="io.github.mzmine.modules.visualization.twod.TwoDVisualizerModule"/>
-    <MenuItem text="3D plot" onAction="#runModule"
-      userData="io.github.mzmine.modules.visualization.fx3d.Fx3DVisualizerModule"/>
-    <MenuItem text="MS/MS plot" onAction="#runModule"
-      userData="io.github.mzmine.modules.visualization.msms.MsMsVisualizerModule"/>
-    <MenuItem text="Neutral loss plot" onAction="#runModule"
-      userData="io.github.mzmine.modules.visualization.neutralloss.NeutralLossVisualizerModule"/>
-    <MenuItem text="Combined module" onAction="#runModule"
-      userData="io.github.mzmine.modules.visualization.combinedmodule.CombinedModule"/>
-    <MenuItem text="m/z scan histogram" onAction="#runModule"
-      userData="io.github.mzmine.modules.visualization.mzhistogram.MZDistributionHistoModule"/>
-    <MenuItem text="Diagnostic fragmentation filtering"
-      onAction="#runModule"
-      userData="io.github.mzmine.modules.visualization.productionfilter.ProductIonFilterVisualizerModule"/>
-    <MenuItem text="Raw data overview" onAction="#runModule"
-      userData="io.github.mzmine.modules.visualization.rawdataoverview.RawDataOverviewModule"/>
-
-
-    <SeparatorMenuItem/>
-    <MenuItem text="Scatter plot" onAction="#runModule"
-      userData="io.github.mzmine.modules.visualization.scatterplot.ScatterPlotVisualizerModule"/>
-    <MenuItem text="Histogram plot" onAction="#runModule"
-      userData="io.github.mzmine.modules.visualization.histogram.HistogramVisualizerModule"/>
-    <MenuItem text="Feature intensity plot" onAction="#runModule"
-      userData="io.github.mzmine.modules.visualization.intensityplot.IntensityPlotModule"/>
-    <MenuItem text="Kendrick mass plot" onAction="#runModule"
-      userData="io.github.mzmine.modules.visualization.kendrickmassplot.KendrickMassPlotModule"/>
-    <MenuItem text="Van Krevelen diagram" onAction="#runModule"
-      userData="io.github.mzmine.modules.visualization.vankrevelendiagram.VanKrevelenDiagramModule"/>
-  </Menu>
-
-  <!-- TOOLS -->
-  <Menu text="Tools">
-    <MenuItem text="Isotope pattern preview"
-      onAction="#runModule"
-      userData="io.github.mzmine.modules.tools.isotopepatternpreview.IsotopePatternPreviewModule"/>
-    <MenuItem text="Kovats index extraction"
-      onAction="#runModule"
-      userData="io.github.mzmine.modules.tools.kovats.KovatsIndexExtractionModule"/>
-    <MenuItem text="Calculate quality parameters"
-      onAction="#runModule"
-      userData="io.github.mzmine.modules.tools.qualityparameters.QualityParametersModule"/>
-  </Menu>
-
-
-  <!-- WINDOWS -->
-  <WindowsMenu/>
-
-  <!-- HELP -->
-  <Menu text="Help">
-    <MenuItem text="About MZmine" onAction="#showAbout"/>
-    <MenuItem text="Tutorials" onAction="#openLink"
-      userData="http://mzmine.github.io/documentation.html"/>
-    <MenuItem text="Support" onAction="#openLink"
-      userData="http://mzmine.github.io/support.html"/>
-    <SeparatorMenuItem/>
-    <MenuItem text="Check for updates" onAction="#versionCheck"/>
-    <SeparatorMenuItem/>
-    <MenuItem text="Show log file" onAction="#handleShowLogFile"/>
-    <MenuItem text="Report a problem" onAction="#openLink"
-      userData="https://github.com/mzmine/mzmine3/issues"/>
-
-  </Menu>
-=======
-	xmlns="http://javafx.com/javafx/8" xmlns:fx="http://javafx.com/fxml/1"
-	fx:controller="io.github.mzmine.gui.mainwindow.MainMenuController">
 
 
 	<!-- PROJECT -->
@@ -464,12 +69,15 @@
 	</Menu>
 
 
-	<!-- RAW DATA METHODS -->
-	<Menu text="Raw data methods">
-		<MenuItem text="Raw data import" onAction="#runModule"
-			userData="io.github.mzmine.modules.io.rawdataimport.RawDataImportModule" />
-		<MenuItem text="Raw data import (folder)" onAction="#runModule"
-			userData="io.github.mzmine.modules.io.rawdataimport.RawDataImportFolderModule" />
+  <!-- RAW DATA METHODS -->
+  <Menu text="Raw data methods">
+    <MenuItem text="Raw data import" onAction="#runModule"
+      userData="io.github.mzmine.modules.io.rawdataimport.RawDataImportModule"/>
+    <MenuItem text="Raw data import (folder)" onAction="#runModule"
+      userData="io.github.mzmine.modules.io.rawdataimport.RawDataImportFolderModule"/>
+    <MenuItem text="TDF import" onAction="#runModule"
+      userData="io.github.mzmine.modules.io.tdfimport.TDFImportModule"/>
+
 
 		<Menu text="Raw data export">
 			<MenuItem text="Export raw data file to mzML"
@@ -496,6 +104,9 @@
 				userData="io.github.mzmine.modules.dataprocessing.filter_alignscans.AlignScansModule" />
 			<MenuItem text="Scan smoothing (MS1)" onAction="#runModule"
 				userData="io.github.mzmine.modules.dataprocessing.filter_scansmoothing.ScanSmoothingModule" />
+			<SeparatorMenuItem/>
+			<MenuItem text="Frames to File" onAction="#runModule"
+				userData="io.github.mzmine.modules.dataprocessing.filter_framestofile.FrameToFileModule" />
 		</Menu>
 
 		<Menu text="Mass detection">
@@ -792,6 +403,5 @@
 			userData="https://github.com/mzmine/mzmine3/issues" />
 
 	</Menu>
->>>>>>> 6c4d261a
 
 </MenuBar>
