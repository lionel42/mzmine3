/*
 * Copyright 2006-2022 The MZmine Development Team
 *
 * This file is part of MZmine.
 *
 * MZmine is free software; you can redistribute it and/or modify it under the terms of the GNU
 * General Public License as published by the Free Software Foundation; either version 2 of the
 * License, or (at your option) any later version.
 *
 * MZmine is distributed in the hope that it will be useful, but WITHOUT ANY WARRANTY; without even
 * the implied warranty of MERCHANTABILITY or FITNESS FOR A PARTICULAR PURPOSE. See the GNU
 * General Public License for more details.
 *
 * You should have received a copy of the GNU General Public License along with MZmine; if not,
 * write to the Free Software Foundation, Inc., 51 Franklin St, Fifth Floor, Boston, MA 02110-1301 USA.
 *
 */

package io.github.mzmine.gui.mainwindow;

import io.github.mzmine.gui.Desktop;
import io.github.mzmine.gui.MZmineGUI;
import io.github.mzmine.gui.NewVersionCheck;
import io.github.mzmine.gui.NewVersionCheck.CheckType;
import io.github.mzmine.gui.WindowLocation;
import io.github.mzmine.gui.mainwindow.introductiontab.MZmineIntroductionTab;
import io.github.mzmine.main.MZmineCore;
import io.github.mzmine.modules.MZmineModule;
import io.github.mzmine.modules.MZmineRunnableModule;
import io.github.mzmine.modules.io.projectload.ProjectOpeningTask;
import io.github.mzmine.modules.tools.batchwizard.BatchWizardModule;
import io.github.mzmine.modules.visualization.spectra.msn_tree.MSnTreeVisualizerModule;
import io.github.mzmine.modules.visualization.spectra.simplespectra.mirrorspectra.MirrorScanWindowFXML;
import io.github.mzmine.parameters.ParameterSet;
import io.github.mzmine.project.parameterssetup.ProjectParametersSetupDialog;
import io.github.mzmine.util.ExitCode;
import java.io.File;
import java.net.MalformedURLException;
import java.net.URL;
import java.nio.file.Path;
import java.nio.file.Paths;
import java.time.Instant;
import java.util.logging.Level;
import java.util.logging.Logger;
import javafx.event.ActionEvent;
import javafx.event.Event;
import javafx.fxml.FXML;
import javafx.scene.control.Menu;
import javafx.scene.control.MenuItem;

/**
 * The controller class for MainMenu.fxml
 */
public class MainMenuController {

  private static final Logger logger = Logger.getLogger(MainMenuController.class.getName());

  @FXML
  private Menu recentProjectsMenu;

  @FXML
  public void initialize() {
    fillRecentProjects();
    // disable project
    recentProjectsMenu.setDisable(true);
  }

  public void closeProject(Event event) {
    MZmineGUI.requestCloseProject();
  }

  public void exitApplication(Event event) {
    MZmineGUI.requestQuit();
  }


  public void handleShowLogFile(Event event) {

    /*
     * There doesn't seem to be any way to obtain the log file name from the logging FileHandler, so
     * it is hard-coded here for now
     */
    final Path logFilePath = Paths.get(
        System.getProperty("user.home") + File.separator + "mzmine_0_0.log");

    try {
      Desktop gui = MZmineCore.getDesktop();
      gui.openWebPage(logFilePath.toUri().toURL());
    } catch (MalformedURLException e) {
      e.printStackTrace();
    }


  }

  public void openLink(Event event) {

    assert event.getSource() instanceof MenuItem;
    final MenuItem menuItem = (MenuItem) event.getSource();
    assert menuItem.getUserData() instanceof String;
    try {
      final URL linkURL = new URL((String) menuItem.getUserData());
      // Open link in browser
      Desktop gui = MZmineCore.getDesktop();
      gui.openWebPage(linkURL);
    } catch (MalformedURLException e) {
      e.printStackTrace();
    }

  }

  public void versionCheck(Event event) {
    // Check for new version of MZmine
    logger.info("Checking for new MZmine version");
    NewVersionCheck NVC = new NewVersionCheck(CheckType.MENU);
    Thread nvcThread = new Thread(NVC);
    nvcThread.setPriority(Thread.MIN_PRIORITY);
    nvcThread.start();
  }

  public void setPreferences(Event event) {
    // Show the Preferences dialog
    logger.info("Showing the Preferences dialog");
    MZmineCore.getConfiguration().getPreferences().showSetupDialog(true);
  }

  public void showAbout(Event event) {
    MZmineGUI.showAboutWindow();
  }

  public void setSampleParams(Event event) {
    ProjectParametersSetupDialog dialog = new ProjectParametersSetupDialog();
    dialog.show();
  }


  @SuppressWarnings("unchecked")
  public void runModule(Event event) {
    assert event.getSource() instanceof MenuItem;
    final MenuItem menuItem = (MenuItem) event.getSource();
    assert menuItem.getUserData() instanceof String;
    final String moduleClass = (String) menuItem.getUserData();
    assert moduleClass != null;

    logger.info("Menu item activated for module " + moduleClass);
    Class<? extends MZmineRunnableModule> moduleJavaClass;
    try {
      moduleJavaClass = (Class<? extends MZmineRunnableModule>) Class.forName(moduleClass);
    } catch (Throwable e) {
      e.printStackTrace();
      MZmineCore.getDesktop().displayMessage("Cannot load module class " + moduleClass);
      return;
    }

    MZmineModule module = MZmineCore.getModuleInstance(moduleJavaClass);

    if (module == null) {
      MZmineCore.getDesktop().displayMessage("Cannot find module of class " + moduleClass);
      return;
    }

    ParameterSet moduleParameters = MZmineCore.getConfiguration()
        .getModuleParameters(moduleJavaClass);

    logger.info("Setting parameters for module " + module.getName());

    try {
      ExitCode exitCode = moduleParameters.showSetupDialog(true);
      if (exitCode != ExitCode.OK) {
        return;
      }
    } catch (Exception e) {
      logger.log(Level.WARNING, e.getMessage(), e);
    }

    ParameterSet parametersCopy = moduleParameters.cloneParameterSet();
    logger.finest("Starting module " + module.getName() + " with parameters " + parametersCopy);
    MZmineCore.runMZmineModule(moduleJavaClass, parametersCopy);
  }

  public void fillRecentProjects(Event event) {
    fillRecentProjects();
  }

  private void fillRecentProjects() {

    recentProjectsMenu.getItems().clear();

    var recentProjects = MZmineCore.getConfiguration().getLastProjectsParameter().getValue();

    if ((recentProjects == null) || (recentProjects.isEmpty())) {
      recentProjectsMenu.setDisable(true);
      return;
    }

    recentProjectsMenu.setDisable(false);

    // add items to load last used projects directly
    final MenuItem[] items = recentProjects.stream().map(File::getAbsolutePath).map(name -> {
      MenuItem item = new MenuItem(name);

      item.setOnAction(e -> {
        MenuItem c = (MenuItem) e.getSource();
        if (c == null) {
          return;
        }
        File f = new File(c.getText());
        if (f.exists()) {
          // load file
          ProjectOpeningTask newTask = new ProjectOpeningTask(f, Instant.now());
          MZmineCore.getTaskController().addTask(newTask);
        }
      });
      return item;
    }).toArray(MenuItem[]::new);
    recentProjectsMenu.getItems().addAll(items);
  }

  public void handleAddIntroductionTab(ActionEvent event) {
    assert MZmineCore.getDesktop() != null;
    MZmineCore.getDesktop().addTab(new MZmineIntroductionTab());
  }

  public void showWizardTab(ActionEvent actionEvent) {
    BatchWizardModule inst = MZmineCore.getModuleInstance(BatchWizardModule.class);
    if (inst != null) {
      inst.showTab();
    }
  }

  public void showMSnTreeTab(ActionEvent actionEvent) {
    MSnTreeVisualizerModule.showNewTab();
  }

<<<<<<< HEAD
  public void showSpectralMirrorDialog(ActionEvent event) {
    MirrorScanWindowFXML window = new MirrorScanWindowFXML();
    window.show();
=======
  public void setTaskViewerBottom(ActionEvent e) {
    MZmineGUI.handleTaskManagerLocationChange(WindowLocation.MAIN);
  }

  public void setTaskViewerTab(ActionEvent e) {
    MZmineGUI.handleTaskManagerLocationChange(WindowLocation.TAB);
  }

  public void setTaskViewerExternal(ActionEvent e) {
    MZmineGUI.handleTaskManagerLocationChange(WindowLocation.EXTERNAL);
  }

  public void hideTaskViewer(ActionEvent e) {
    MZmineGUI.handleTaskManagerLocationChange(WindowLocation.HIDDEN);
>>>>>>> db348d58
  }
}

<|MERGE_RESOLUTION|>--- conflicted
+++ resolved
@@ -232,26 +232,25 @@
     MSnTreeVisualizerModule.showNewTab();
   }
 
-<<<<<<< HEAD
+  public void setTaskViewerBottom(ActionEvent e) {
+    MZmineGUI.handleTaskManagerLocationChange(WindowLocation.MAIN);
+  }
+
+  public void setTaskViewerTab(ActionEvent e) {
+    MZmineGUI.handleTaskManagerLocationChange(WindowLocation.TAB);
+  }
+
+  public void setTaskViewerExternal(ActionEvent e) {
+    MZmineGUI.handleTaskManagerLocationChange(WindowLocation.EXTERNAL);
+  }
+
+  public void hideTaskViewer(ActionEvent e) {
+    MZmineGUI.handleTaskManagerLocationChange(WindowLocation.HIDDEN);
+  }
+
   public void showSpectralMirrorDialog(ActionEvent event) {
     MirrorScanWindowFXML window = new MirrorScanWindowFXML();
     window.show();
-=======
-  public void setTaskViewerBottom(ActionEvent e) {
-    MZmineGUI.handleTaskManagerLocationChange(WindowLocation.MAIN);
-  }
-
-  public void setTaskViewerTab(ActionEvent e) {
-    MZmineGUI.handleTaskManagerLocationChange(WindowLocation.TAB);
-  }
-
-  public void setTaskViewerExternal(ActionEvent e) {
-    MZmineGUI.handleTaskManagerLocationChange(WindowLocation.EXTERNAL);
-  }
-
-  public void hideTaskViewer(ActionEvent e) {
-    MZmineGUI.handleTaskManagerLocationChange(WindowLocation.HIDDEN);
->>>>>>> db348d58
   }
 }
 
