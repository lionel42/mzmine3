/*
 * Copyright 2006-2020 The MZmine Development Team
 *
 * This file is part of MZmine 3.
 *
 * MZmine 3 is free software; you can redistribute it and/or modify it under the terms of the GNU
 * General Public License as published by the Free Software Foundation; either version 2 of the
 * License, or (at your option) any later version.
 *
 * MZmine 3 is distributed in the hope that it will be useful, but WITHOUT ANY WARRANTY; without
 * even the implied warranty of MERCHANTABILITY or FITNESS FOR A PARTICULAR PURPOSE. See the GNU
 * General Public License for more details.
 *
 * You should have received a copy of the GNU General Public License along with MZmine 3; if not,
 * write to the Free Software Foundation, Inc., 51 Franklin St, Fifth Floor, Boston, MA 02110-1301
 * USA
 */

package io.github.mzmine.gui.mainwindow;

<<<<<<< HEAD
import io.github.mzmine.modules.tools.batchwizard.BatchWizardModule;
=======
import io.github.mzmine.gui.mainwindow.introductiontab.MZmineIntroductionTab;
>>>>>>> aaa893e3
import java.io.File;
import java.net.MalformedURLException;
import java.net.URL;
import java.nio.file.Path;
import java.nio.file.Paths;
import java.util.logging.Logger;
import io.github.mzmine.gui.Desktop;
import io.github.mzmine.gui.MZmineGUI;
import io.github.mzmine.gui.NewVersionCheck;
import io.github.mzmine.gui.NewVersionCheck.CheckType;
import io.github.mzmine.main.MZmineCore;
import io.github.mzmine.modules.MZmineModule;
import io.github.mzmine.modules.MZmineRunnableModule;
import io.github.mzmine.modules.io.projectload.ProjectOpeningTask;
import io.github.mzmine.parameters.ParameterSet;
import io.github.mzmine.project.parameterssetup.ProjectParametersSetupDialog;
import io.github.mzmine.util.ExitCode;
import javafx.event.ActionEvent;
import javafx.event.Event;
import javafx.fxml.FXML;
import javafx.scene.control.Menu;
import javafx.scene.control.MenuItem;

/**
 * The controller class for MainMenu.fxml
 *
 */
public class MainMenuController {

  private final Logger logger = Logger.getLogger(this.getClass().getName());

  @FXML
  private Menu recentProjectsMenu;
  @FXML
  private MenuItem openProject;
  @FXML
  private MenuItem saveProject;
  @FXML
  private MenuItem saveProjectAs;
  @FXML
  private MenuItem closeProject;

  @FXML
  public void initialize() {
    fillRecentProjects();
    // disable project
    recentProjectsMenu.setDisable(true);
    openProject.setDisable(true);
    saveProject.setDisable(true);
    saveProjectAs.setDisable(true);
    closeProject.setDisable(true);
  }

  public void closeProject(Event event) {
    MZmineGUI.requestCloseProject();
  }

  public void exitApplication(Event event) {
    MZmineGUI.requestQuit();
  }


  public void handleShowLogFile(Event event) {

    /*
     * There doesn't seem to be any way to obtain the log file name from the logging FileHandler, so
     * it is hard-coded here for now
     */
    final Path logFilePath =
        Paths.get(System.getProperty("java.io.tmpdir") + File.separator + "mzmine.log");

    try {
      Desktop gui = MZmineCore.getDesktop();
      gui.openWebPage(logFilePath.toUri().toURL());
    } catch (MalformedURLException e) {
      e.printStackTrace();
    }


  }

  public void openLink(Event event) {

    assert event.getSource() instanceof MenuItem;
    final MenuItem menuItem = (MenuItem) event.getSource();
    assert menuItem.getUserData() instanceof String;
    try {
      final URL linkURL = new URL((String) menuItem.getUserData());
      // Open link in browser
      Desktop gui = MZmineCore.getDesktop();
      gui.openWebPage(linkURL);
    } catch (MalformedURLException e) {
      e.printStackTrace();
    }

  }

  public void versionCheck(Event event) {
    // Check for new version of MZmine
    logger.info("Checking for new MZmine version");
    NewVersionCheck NVC = new NewVersionCheck(CheckType.MENU);
    Thread nvcThread = new Thread(NVC);
    nvcThread.setPriority(Thread.MIN_PRIORITY);
    nvcThread.start();
  }

  public void setPreferences(Event event) {
    // Show the Preferences dialog
    logger.info("Showing the Preferences dialog");
    MZmineCore.getConfiguration().getPreferences().showSetupDialog(true);
  }

  public void showAbout(Event event) {
    MZmineGUI.showAboutWindow();
  }

  public void setSampleParams(Event event) {
    ProjectParametersSetupDialog dialog = new ProjectParametersSetupDialog();
    dialog.show();
  }


  @SuppressWarnings("unchecked")
  public void runModule(Event event) {
    assert event.getSource() instanceof MenuItem;
    final MenuItem menuItem = (MenuItem) event.getSource();
    assert menuItem.getUserData() instanceof String;
    final String moduleClass = (String) menuItem.getUserData();
    assert moduleClass != null;

    logger.info("Menu item activated for module " + moduleClass);
    Class<? extends MZmineRunnableModule> moduleJavaClass;
    try {
      moduleJavaClass = (Class<? extends MZmineRunnableModule>) Class.forName(moduleClass);
    } catch (Throwable e) {
      e.printStackTrace();
      MZmineCore.getDesktop().displayMessage("Cannot load module class " + moduleClass);
      return;
    }

    MZmineModule module = MZmineCore.getModuleInstance(moduleJavaClass);

    if (module == null) {
      MZmineCore.getDesktop().displayMessage("Cannot find module of class " + moduleClass);
      return;
    }

    ParameterSet moduleParameters =
        MZmineCore.getConfiguration().getModuleParameters(moduleJavaClass);

    logger.info("Setting parameters for module " + module.getName());

    ExitCode exitCode = moduleParameters.showSetupDialog(true);
    if (exitCode != ExitCode.OK)
      return;

    ParameterSet parametersCopy = moduleParameters.cloneParameterSet();
    logger.finest("Starting module " + module.getName() + " with parameters " + parametersCopy);
    MZmineCore.runMZmineModule(moduleJavaClass, parametersCopy);
  }

  public void fillRecentProjects(Event event) {
    fillRecentProjects();
  }

  private void fillRecentProjects() {

    recentProjectsMenu.getItems().clear();

    var recentProjects = MZmineCore.getConfiguration().getLastProjectsParameter().getValue();

    if ((recentProjects == null) || (recentProjects.isEmpty())) {
      recentProjectsMenu.setDisable(true);
      return;
    }

    recentProjectsMenu.setDisable(false);

    // add items to load last used projects directly
    recentProjects.stream().map(File::getAbsolutePath).forEach(name -> {
      MenuItem item = new MenuItem(name);

      item.setOnAction(e -> {
        MenuItem c = (MenuItem) e.getSource();
        if (c == null)
          return;
        File f = new File(c.getText());
        if (f.exists()) {
          // load file
          ProjectOpeningTask newTask = new ProjectOpeningTask(f);
          MZmineCore.getTaskController().addTask(newTask);
        }
      });
      recentProjectsMenu.getItems().add(item);
    });
  }

<<<<<<< HEAD
  public void showWizardTab(ActionEvent actionEvent) {
    BatchWizardModule inst = MZmineCore.getModuleInstance(BatchWizardModule.class);
    if(inst != null) {
      inst.showTab();
    }
=======
  public void handleAddIntroductionTab(ActionEvent event) {
    assert MZmineCore.getDesktop() != null;
    MZmineCore.getDesktop().addTab(new MZmineIntroductionTab());
>>>>>>> aaa893e3
  }
}

<|MERGE_RESOLUTION|>--- conflicted
+++ resolved
@@ -18,11 +18,8 @@
 
 package io.github.mzmine.gui.mainwindow;
 
-<<<<<<< HEAD
+import io.github.mzmine.gui.mainwindow.introductiontab.MZmineIntroductionTab;
 import io.github.mzmine.modules.tools.batchwizard.BatchWizardModule;
-=======
-import io.github.mzmine.gui.mainwindow.introductiontab.MZmineIntroductionTab;
->>>>>>> aaa893e3
 import java.io.File;
 import java.net.MalformedURLException;
 import java.net.URL;
@@ -220,17 +217,16 @@
     });
   }
 
-<<<<<<< HEAD
+  public void handleAddIntroductionTab(ActionEvent event) {
+    assert MZmineCore.getDesktop() != null;
+    MZmineCore.getDesktop().addTab(new MZmineIntroductionTab());
+  }
+
   public void showWizardTab(ActionEvent actionEvent) {
     BatchWizardModule inst = MZmineCore.getModuleInstance(BatchWizardModule.class);
     if(inst != null) {
       inst.showTab();
     }
-=======
-  public void handleAddIntroductionTab(ActionEvent event) {
-    assert MZmineCore.getDesktop() != null;
-    MZmineCore.getDesktop().addTab(new MZmineIntroductionTab());
->>>>>>> aaa893e3
   }
 }
 
