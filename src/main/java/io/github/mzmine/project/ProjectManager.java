/*
 * Copyright (c) 2004-2022 The MZmine Development Team
 *
 * Permission is hereby granted, free of charge, to any person
 * obtaining a copy of this software and associated documentation
 * files (the "Software"), to deal in the Software without
 * restriction, including without limitation the rights to use,
 * copy, modify, merge, publish, distribute, sublicense, and/or sell
 * copies of the Software, and to permit persons to whom the
 * Software is furnished to do so, subject to the following
 * conditions:
 *
 * The above copyright notice and this permission notice shall be
 * included in all copies or substantial portions of the Software.
 *
 * THE SOFTWARE IS PROVIDED "AS IS", WITHOUT WARRANTY OF ANY KIND,
 * EXPRESS OR IMPLIED, INCLUDING BUT NOT LIMITED TO THE WARRANTIES
 * OF MERCHANTABILITY, FITNESS FOR A PARTICULAR PURPOSE AND
 * NONINFRINGEMENT. IN NO EVENT SHALL THE AUTHORS OR COPYRIGHT
 * HOLDERS BE LIABLE FOR ANY CLAIM, DAMAGES OR OTHER LIABILITY,
 * WHETHER IN AN ACTION OF CONTRACT, TORT OR OTHERWISE, ARISING
 * FROM, OUT OF OR IN CONNECTION WITH THE SOFTWARE OR THE USE OR
 * OTHER DEALINGS IN THE SOFTWARE.
 */

package io.github.mzmine.project;

import io.github.mzmine.datamodel.MZmineProject;
import io.github.mzmine.datamodel.RawDataFile;
import io.github.mzmine.datamodel.features.ModularFeature;
import io.github.mzmine.datamodel.features.ModularFeatureList;
import io.github.mzmine.datamodel.features.ModularFeatureListRow;
import javax.xml.stream.XMLStreamReader;

/**
 * Project manager
 */
public interface ProjectManager {

  /**
   * Contract: Should not be used during raw data import to retrieve a list of possible raw data
   * files. The list should be provided as a parameter to the
   * {@link io.github.mzmine.datamodel.features.types.DataType#loadFromXML(XMLStreamReader,
<<<<<<< HEAD
   * MZmineProject, ModularFeatureList, ModularFeatureListRow, ModularFeature, RawDataFile)}
   * method.
=======
   * ModularFeatureList, ModularFeatureListRow, ModularFeature, RawDataFile)} method.
>>>>>>> d2206a05
   *
   * @return The current project.
   */
  MZmineProject getCurrentProject();

  void setCurrentProject(MZmineProject newProject);

  void clearProject();
}<|MERGE_RESOLUTION|>--- conflicted
+++ resolved
@@ -41,12 +41,8 @@
    * Contract: Should not be used during raw data import to retrieve a list of possible raw data
    * files. The list should be provided as a parameter to the
    * {@link io.github.mzmine.datamodel.features.types.DataType#loadFromXML(XMLStreamReader,
-<<<<<<< HEAD
    * MZmineProject, ModularFeatureList, ModularFeatureListRow, ModularFeature, RawDataFile)}
    * method.
-=======
-   * ModularFeatureList, ModularFeatureListRow, ModularFeature, RawDataFile)} method.
->>>>>>> d2206a05
    *
    * @return The current project.
    */
