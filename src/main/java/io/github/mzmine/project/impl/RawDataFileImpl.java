--- conflicted
+++ resolved
@@ -198,12 +198,8 @@
     // check for zero intensity because this might indicate incorrect conversion by msconvert
     // when not using peak picking as the first step
     // only check for centroid data as this might be a conversion error
-<<<<<<< HEAD
-    if (!containsZeroIntensity && spectraType.isCentroided()) {
-=======
     // only check MS1 as MS2 is more often empty
     if (!containsZeroIntensity && spectraType.isCentroided() && newScan.getMSLevel() == 1) {
->>>>>>> 43a617b4
       // just check a few data points as the conversion error just adds many centroid data points to
       // the sides of each centroid
       int dataPointsToCheck = Math.min(16, newScan.getNumberOfDataPoints());
