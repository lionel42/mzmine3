/*
 * Copyright 2006-2020 The MZmine Development Team
 *
 * This file is part of MZmine.
 *
 * MZmine is free software; you can redistribute it and/or modify it under the terms of the GNU
 * General Public License as published by the Free Software Foundation; either version 2 of the
 * License, or (at your option) any later version.
 *
 * MZmine is distributed in the hope that it will be useful, but WITHOUT ANY WARRANTY; without even
 * the implied warranty of MERCHANTABILITY or FITNESS FOR A PARTICULAR PURPOSE. See the GNU General
 * Public License for more details.
 *
 * You should have received a copy of the GNU General Public License along with MZmine; if not,
 * write to the Free Software Foundation, Inc., 51 Franklin St, Fifth Floor, Boston, MA 02110-1301
 * USA
 */

package io.github.mzmine.project.impl;

import com.google.common.collect.ImmutableList;
import com.google.common.collect.Range;
import io.github.mzmine.datamodel.Frame;
import io.github.mzmine.datamodel.ImsMsMsInfo;
import io.github.mzmine.datamodel.MobilityScan;
<<<<<<< HEAD
import io.github.mzmine.datamodel.MobilityType;
=======
import io.github.mzmine.datamodel.Mobilogram;
>>>>>>> a95969fb
import java.io.IOException;
import java.util.ArrayList;
import java.util.Collection;
import java.util.Collections;
import java.util.HashMap;
import java.util.List;
import java.util.Map;
import java.util.Objects;
import java.util.Optional;
import java.util.Set;
import java.util.logging.Logger;
import javax.annotation.Nonnull;
import javax.annotation.Nullable;

/**
 * @author https://github.com/SteffenHeu
 * @see io.github.mzmine.datamodel.Frame
 */
public class StorableFrame extends StorableScan implements Frame {

  private static Logger logger = Logger.getLogger(Frame.class.getName());

  /**
   * key = scan num, value = mobility scan
   */
  private final Map<Integer, MobilityScan> mobilitySubScans;
  private final Set<ImsMsMsInfo> precursorInfos;
<<<<<<< HEAD
  private final MobilityType mobilityType;

=======
  private final List<StorableMobilogram> mobilograms;
>>>>>>> a95969fb
  /**
   * Mobility range of this frame. Updated when a scan is added.
   */
  private Range<Double> mobilityRange;

  /**
   * Creates a storable frame and also stores the mobility resolved scans.
   *
   * @param originalFrame
   * @param rawDataFile
   * @param numberOfDataPoints
   * @param storageID
   */
  public StorableFrame(Frame originalFrame, RawDataFileImpl rawDataFile, int numberOfDataPoints,
      int storageID) throws IOException {
    super(originalFrame, rawDataFile, numberOfDataPoints, storageID);

    mobilitySubScans = new HashMap<>(originalFrame.getNumberOfMobilityScans());
<<<<<<< HEAD
    mobilityType = originalFrame.getMobilityType();
=======
    mobilograms = new ArrayList<>();
>>>>>>> a95969fb
    mobilityRange = null;
    precursorInfos = originalFrame.getImsMsMsInfos();
  }

  /*public StorableFrame(RawDataFileImpl rawDataFile, int storageID, int numberOfDataPoints,
      int scanNumber, int msLevel, float retentionTime, double precursorMZ,
      int precursorCharge,
      MassSpectrumType spectrumType,
      PolarityType polarity, String scanDefinition,
      Range<Double> scanMZRange, int frameId, @Nonnull MobilityType mobilityType,
      @Nonnull Range<Double> mobilityRange, @Nonnull List<Integer> mobilityScanNumbers) {

    super(rawDataFile, storageID, numberOfDataPoints, scanNumber, msLevel, retentionTime,
        precursorMZ, precursorCharge, spectrumType, polarity, scanDefinition,
        scanMZRange);

    this.frameId = frameId;
    this.mobilityRange = mobilityRange;
    this.mobilityType = mobilityType;

    mobilograms = new ArrayList<>();

    mobilityScans = new TreeMap<>();
    for (int scannum : mobilityScanNumbers) {
      Scan scan = rawDataFile.getScan(scannum);
      if (scan != null) {
        addMobilityScan(scan);
      }
    }
  }*/

  @Override
  public int getNumberOfMobilityScans() {
    return mobilitySubScans.size();
  }

  @Override
  public Set<Integer> getMobilityScanNumbers() {
    return mobilitySubScans.keySet();
  }

  @Nonnull
  @Override
  public Range<Double> getMobilityRange() {
    if (mobilityRange != null) {
      return mobilityRange;
    }
    return Range.singleton(0.0);
  }

  @Nonnull
  @Override
  public MobilityScan getMobilityScan(int num) {
    return Objects.requireNonNull(mobilitySubScans.get(num));
  }

  @Nonnull
  @Override
  public Collection<MobilityScan> getMobilityScans() {
    return mobilitySubScans.values();
  }

  /**
   * Not to be used during processing. Can only be called during raw data file reading before
   * finishWriting() was called.
   *
   * @param originalMobilityScan The mobility scan to store.
   */
  public final void addMobilityScan(MobilityScan originalMobilityScan) {
    try {
      final int storageId =
          ((IMSRawDataFileImpl) rawDataFile).storeDataPoints(originalMobilityScan.getDataPoints());

      if (mobilityRange == null) {
        mobilityRange = Range.singleton(originalMobilityScan.getMobility());
      } else if (!mobilityRange.contains(originalMobilityScan.getMobility())) {
        mobilityRange = mobilityRange.span(Range.singleton(originalMobilityScan.getMobility()));
      }

      StorableMobilityScan storableMobilityScan =
          new StorableMobilityScan(originalMobilityScan, storageId);
      mobilitySubScans.put(originalMobilityScan.getMobilityScamNumber(), storableMobilityScan);

    } catch (IOException e) {
      e.printStackTrace();
      logger.warning(() -> "Mobility scan " + originalMobilityScan.getMobilityScamNumber()
          + " for frame " + getFrameId() + " not stored.");
    }
  }

  /**
   * @param mobilityScanIndex
   * @return
   * @see io.github.mzmine.datamodel.IMSRawDataFile#getMobilityForMobilitySpectrum(int, int)
   */
  @Override
  public double getMobilityForMobilityScanNumber(int mobilityScanIndex) {
    return ((IMSRawDataFileImpl) rawDataFile).getMobilityForMobilitySpectrum(getScanNumber(),
        mobilityScanIndex);
  }

  /**
   * @return
   * @see IMSRawDataFileImpl#getMobilitiesForFrame(int)
   */
  @Nullable
  @Override
  public Map<Integer, Double> getMobilities() {
    return ((IMSRawDataFileImpl) rawDataFile).getMobilitiesForFrame(getScanNumber());
  }

  @Nonnull
  @Override
  public Set<ImsMsMsInfo> getImsMsMsInfos() {
    return Objects.requireNonNullElse(precursorInfos, Collections.emptySet());
  }

  @Nullable
  @Override
  public ImsMsMsInfo getImsMsMsInfoForMobilityScan(int mobilityScanNumber) {
    Optional<ImsMsMsInfo> pcInfo = precursorInfos.stream()
        .filter(info -> info.getSpectrumNumberRange().contains(mobilityScanNumber)).findFirst();
    return pcInfo.orElse(null);
  }

  @Nonnull
  @Override
  public MobilityType getMobilityType() {
    return mobilityType;
  }

  @Override
  public ImmutableList<Mobilogram> getMobilograms() {
    return ImmutableList.copyOf(mobilograms);
  }

  /**
   * @param mobilogram
   * @return the storage id, -1 on error
   */
  @Override
  public int addMobilogram(Mobilogram mobilogram) {

    if (mobilogram instanceof StorableMobilogram && !mobilogram.getRawDataFile()
        .equals(rawDataFile)) {

      logger.warning(() -> "Cannot add mobilogram of " + mobilogram.getRawDataFile().getName() +
          " to Frame of " + rawDataFile.getName());
      return -1;

    } else if (mobilogram instanceof StorableMobilogram && mobilogram.getRawDataFile()
        .equals(rawDataFile)) {

      logger.fine(() -> "Mobilogram already stored in this raw data file.");
      if (!mobilograms.contains(mobilogram)) {
        mobilograms.add((StorableMobilogram) mobilogram);
      }
      return ((StorableMobilogram) mobilogram).getStorageID();

    } else {

      try {
        final int storageId = ((IMSRawDataFileImpl) rawDataFile)
            .storeDataPointsForMobilogram(mobilogram.getDataPoints());

        StorableMobilogram storableMobilogram = new StorableMobilogram(mobilogram,
            (IMSRawDataFileImpl) rawDataFile, storageId);

        mobilograms.add(storableMobilogram);
        return storageId;
      } catch (IOException | ClassCastException e) {
        e.printStackTrace();
        return -1;
      }
    }
  }

  @Override
  public void clearMobilograms() {
    mobilograms.forEach(mob -> ((IMSRawDataFileImpl) rawDataFile)
        .removeDataPointsForMobilogram(mob.getStorageID()));
    mobilograms.clear();
  }

  @Override
  public boolean equals(Object o) {
    if (this == o) {
      return true;
    }
    if (!(o instanceof StorableFrame)) {
      return false;
    }
    StorableFrame that = (StorableFrame) o;
    return getScanNumber() == that.getScanNumber() && getMSLevel() == that.getMSLevel()
        && Double.compare(that.getPrecursorMZ(), getPrecursorMZ()) == 0
        && getPrecursorCharge() == that.getPrecursorCharge()
        && Float.compare(that.getRetentionTime(), getRetentionTime()) == 0
<<<<<<< HEAD
        && getNumberOfDataPoints() == that.getNumberOfDataPoints() && getStorageID() == that
        .getStorageID() && Objects.equals(getDataPointMZRange(), that.getDataPointMZRange())
=======
        && getNumberOfDataPoints() == that.getNumberOfDataPoints()
        && getStorageID() == that.getStorageID()
        && Double.compare(that.getMobility(), getMobility()) == 0
        && Objects.equals(getDataPointMZRange(), that.getDataPointMZRange())
>>>>>>> a95969fb
        && Objects.equals(getHighestDataPoint(), that.getHighestDataPoint())
        && Double.compare(getTIC(), that.getTIC()) == 0
        && getSpectrumType() == that.getSpectrumType() && getDataFile().equals(that.getDataFile())
        && Objects.equals(getMassLists(), that.getMassLists())
        && getPolarity() == that.getPolarity()
        && Objects.equals(getScanDefinition(), that.getScanDefinition())
        && getScanningMZRange().equals(that.getScanningMZRange())
        && getMobilityType() == that.getMobilityType() && getFrameId() == that.getFrameId();
  }

  @Override
  public int hashCode() {
<<<<<<< HEAD
    return Objects
        .hash(getScanNumber(), getMSLevel(), getPrecursorMZ(), getPrecursorCharge(),
            getRetentionTime(),
            getDataPointMZRange(), getHighestDataPoint(), getTIC(), getSpectrumType(),
            getNumberOfDataPoints(),
            getDataFile(), getMassLists(), getPolarity(), getScanDefinition(), getScanningMZRange(),
            getStorageID(), getMobilityType(), getFrameId());
=======
    return Objects.hash(getScanNumber(), getMSLevel(), getPrecursorMZ(), getPrecursorCharge(),
        getRetentionTime(), getDataPointMZRange(), getHighestDataPoint(), getTIC(),
        getSpectrumType(), getNumberOfDataPoints(), getDataFile(), getMassLists(), getPolarity(),
        getScanDefinition(), getScanningMZRange(), getStorageID(), getMobility(), getMobilityType(),
        getFrameId());
>>>>>>> a95969fb
  }
}<|MERGE_RESOLUTION|>--- conflicted
+++ resolved
@@ -23,11 +23,8 @@
 import io.github.mzmine.datamodel.Frame;
 import io.github.mzmine.datamodel.ImsMsMsInfo;
 import io.github.mzmine.datamodel.MobilityScan;
-<<<<<<< HEAD
+import io.github.mzmine.datamodel.Mobilogram;
 import io.github.mzmine.datamodel.MobilityType;
-=======
-import io.github.mzmine.datamodel.Mobilogram;
->>>>>>> a95969fb
 import java.io.IOException;
 import java.util.ArrayList;
 import java.util.Collection;
@@ -55,12 +52,8 @@
    */
   private final Map<Integer, MobilityScan> mobilitySubScans;
   private final Set<ImsMsMsInfo> precursorInfos;
-<<<<<<< HEAD
   private final MobilityType mobilityType;
-
-=======
   private final List<StorableMobilogram> mobilograms;
->>>>>>> a95969fb
   /**
    * Mobility range of this frame. Updated when a scan is added.
    */
@@ -79,11 +72,8 @@
     super(originalFrame, rawDataFile, numberOfDataPoints, storageID);
 
     mobilitySubScans = new HashMap<>(originalFrame.getNumberOfMobilityScans());
-<<<<<<< HEAD
+    mobilograms = new ArrayList<>();
     mobilityType = originalFrame.getMobilityType();
-=======
-    mobilograms = new ArrayList<>();
->>>>>>> a95969fb
     mobilityRange = null;
     precursorInfos = originalFrame.getImsMsMsInfos();
   }
@@ -281,15 +271,8 @@
         && Double.compare(that.getPrecursorMZ(), getPrecursorMZ()) == 0
         && getPrecursorCharge() == that.getPrecursorCharge()
         && Float.compare(that.getRetentionTime(), getRetentionTime()) == 0
-<<<<<<< HEAD
         && getNumberOfDataPoints() == that.getNumberOfDataPoints() && getStorageID() == that
         .getStorageID() && Objects.equals(getDataPointMZRange(), that.getDataPointMZRange())
-=======
-        && getNumberOfDataPoints() == that.getNumberOfDataPoints()
-        && getStorageID() == that.getStorageID()
-        && Double.compare(that.getMobility(), getMobility()) == 0
-        && Objects.equals(getDataPointMZRange(), that.getDataPointMZRange())
->>>>>>> a95969fb
         && Objects.equals(getHighestDataPoint(), that.getHighestDataPoint())
         && Double.compare(getTIC(), that.getTIC()) == 0
         && getSpectrumType() == that.getSpectrumType() && getDataFile().equals(that.getDataFile())
@@ -302,7 +285,6 @@
 
   @Override
   public int hashCode() {
-<<<<<<< HEAD
     return Objects
         .hash(getScanNumber(), getMSLevel(), getPrecursorMZ(), getPrecursorCharge(),
             getRetentionTime(),
@@ -310,12 +292,5 @@
             getNumberOfDataPoints(),
             getDataFile(), getMassLists(), getPolarity(), getScanDefinition(), getScanningMZRange(),
             getStorageID(), getMobilityType(), getFrameId());
-=======
-    return Objects.hash(getScanNumber(), getMSLevel(), getPrecursorMZ(), getPrecursorCharge(),
-        getRetentionTime(), getDataPointMZRange(), getHighestDataPoint(), getTIC(),
-        getSpectrumType(), getNumberOfDataPoints(), getDataFile(), getMassLists(), getPolarity(),
-        getScanDefinition(), getScanningMZRange(), getStorageID(), getMobility(), getMobilityType(),
-        getFrameId());
->>>>>>> a95969fb
   }
 }