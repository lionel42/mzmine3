/*
 * Copyright (c) 2004-2022 The MZmine Development Team
 *
 * Permission is hereby granted, free of charge, to any person
 * obtaining a copy of this software and associated documentation
 * files (the "Software"), to deal in the Software without
 * restriction, including without limitation the rights to use,
 * copy, modify, merge, publish, distribute, sublicense, and/or sell
 * copies of the Software, and to permit persons to whom the
 * Software is furnished to do so, subject to the following
 * conditions:
 *
 * The above copyright notice and this permission notice shall be
 * included in all copies or substantial portions of the Software.
 *
 * THE SOFTWARE IS PROVIDED "AS IS", WITHOUT WARRANTY OF ANY KIND,
 * EXPRESS OR IMPLIED, INCLUDING BUT NOT LIMITED TO THE WARRANTIES
 * OF MERCHANTABILITY, FITNESS FOR A PARTICULAR PURPOSE AND
 * NONINFRINGEMENT. IN NO EVENT SHALL THE AUTHORS OR COPYRIGHT
 * HOLDERS BE LIABLE FOR ANY CLAIM, DAMAGES OR OTHER LIABILITY,
 * WHETHER IN AN ACTION OF CONTRACT, TORT OR OTHERWISE, ARISING
 * FROM, OUT OF OR IN CONNECTION WITH THE SOFTWARE OR THE USE OR
 * OTHER DEALINGS IN THE SOFTWARE.
 */


package io.github.mzmine.modules.visualization.featurelisttable_modular;

import com.google.common.collect.Range;
import io.github.mzmine.datamodel.FeatureIdentity;
import io.github.mzmine.datamodel.FeatureStatus;
import io.github.mzmine.datamodel.Frame;
import io.github.mzmine.datamodel.IMSRawDataFile;
import io.github.mzmine.datamodel.ImagingRawDataFile;
import io.github.mzmine.datamodel.MergedMassSpectrum;
import io.github.mzmine.datamodel.MobilityScan;
import io.github.mzmine.datamodel.PseudoSpectrum;
import io.github.mzmine.datamodel.RawDataFile;
import io.github.mzmine.datamodel.Scan;
import io.github.mzmine.datamodel.featuredata.IonMobilogramTimeSeries;
import io.github.mzmine.datamodel.features.Feature;
import io.github.mzmine.datamodel.features.ModularFeature;
import io.github.mzmine.datamodel.features.ModularFeatureListRow;
import io.github.mzmine.datamodel.features.types.DataType;
import io.github.mzmine.datamodel.features.types.DataTypes;
import io.github.mzmine.datamodel.features.types.ImageType;
import io.github.mzmine.datamodel.features.types.ListWithSubsType;
import io.github.mzmine.datamodel.features.types.annotations.LipidMatchListType;
import io.github.mzmine.datamodel.features.types.annotations.iin.IonIdentityListType;
import io.github.mzmine.datamodel.features.types.fx.ColumnType;
import io.github.mzmine.datamodel.features.types.graphicalnodes.LipidSpectrumChart;
import io.github.mzmine.datamodel.features.types.modifiers.AnnotationType;
import io.github.mzmine.main.MZmineCore;
import io.github.mzmine.modules.dataprocessing.featdet_manual.XICManualPickerModule;
import io.github.mzmine.modules.dataprocessing.id_formulaprediction.FormulaPredictionModule;
import io.github.mzmine.modules.dataprocessing.id_lipididentification.lipidutils.MatchedLipid;
import io.github.mzmine.modules.dataprocessing.id_nist.NistMsSearchModule;
import io.github.mzmine.modules.dataprocessing.id_onlinecompounddb.OnlineDBSearchModule;
import io.github.mzmine.modules.dataprocessing.id_spectral_library_match.SpectralLibrarySearchModule;
import io.github.mzmine.modules.io.export_features_gnps.masst.GnpsMasstSubmitModule;
import io.github.mzmine.modules.io.export_features_sirius.SiriusExportModule;
import io.github.mzmine.modules.io.export_image_csv.ImageToCsvExportModule;
import io.github.mzmine.modules.io.spectraldbsubmit.view.MSMSLibrarySubmissionWindow;
import io.github.mzmine.modules.visualization.chromatogram.ChromatogramVisualizerModule;
import io.github.mzmine.modules.visualization.chromatogram.TICDataSet;
import io.github.mzmine.modules.visualization.chromatogram.TICPlotType;
import io.github.mzmine.modules.visualization.chromatogram.TICVisualizerTab;
import io.github.mzmine.modules.visualization.compdb.CompoundDatabaseMatchTab;
import io.github.mzmine.modules.visualization.featurelisttable_modular.export.IsotopePatternExportModule;
import io.github.mzmine.modules.visualization.featurelisttable_modular.export.MSMSExportModule;
import io.github.mzmine.modules.visualization.fx3d.Fx3DVisualizerModule;
import io.github.mzmine.modules.visualization.image.ImageVisualizerModule;
import io.github.mzmine.modules.visualization.image.ImageVisualizerParameters;
import io.github.mzmine.modules.visualization.image.ImageVisualizerTab;
import io.github.mzmine.modules.visualization.ims_featurevisualizer.IMSFeatureVisualizerTab;
import io.github.mzmine.modules.visualization.ims_mobilitymzplot.IMSMobilityMzPlotModule;
import io.github.mzmine.modules.visualization.intensityplot.IntensityPlotModule;
import io.github.mzmine.modules.visualization.rawdataoverviewims.IMSRawDataOverviewModule;
import io.github.mzmine.modules.visualization.spectra.matchedlipid.MatchedLipidSpectrumTab;
import io.github.mzmine.modules.visualization.spectra.simplespectra.MultiSpectraVisualizerTab;
import io.github.mzmine.modules.visualization.spectra.simplespectra.SpectraVisualizerModule;
import io.github.mzmine.modules.visualization.spectra.simplespectra.mirrorspectra.MirrorScanWindowController;
import io.github.mzmine.modules.visualization.spectra.simplespectra.mirrorspectra.MirrorScanWindowFXML;
import io.github.mzmine.modules.visualization.spectra.spectra_stack.SpectraStackVisualizerModule;
import io.github.mzmine.modules.visualization.spectra.spectralmatchresults.SpectraIdentificationResultsModule;
import io.github.mzmine.modules.visualization.twod.TwoDVisualizerModule;
import io.github.mzmine.parameters.ParameterSet;
import io.github.mzmine.parameters.parametertypes.selectors.ScanSelection;
import io.github.mzmine.parameters.parametertypes.tolerances.MZTolerance;
import io.github.mzmine.util.IonMobilityUtils;
import io.github.mzmine.util.SortingDirection;
import io.github.mzmine.util.SortingProperty;
import io.github.mzmine.util.color.ColorUtils;
import io.github.mzmine.util.components.ConditionalMenuItem;
import io.github.mzmine.util.scans.ScanUtils;
import io.github.mzmine.util.scans.SpectraMerging;
import java.text.NumberFormat;
import java.time.Instant;
import java.util.ArrayList;
import java.util.Collection;
import java.util.Collections;
import java.util.List;
import java.util.Set;
import java.util.logging.Logger;
import java.util.stream.Collectors;
import javafx.collections.FXCollections;
import javafx.collections.ObservableList;
import javafx.scene.control.ContextMenu;
import javafx.scene.control.Menu;
import javafx.scene.control.MenuItem;
import javafx.scene.control.SeparatorMenuItem;
import org.jetbrains.annotations.NotNull;
import org.jetbrains.annotations.Nullable;

/**
 * Conditions should be chosen in a way that exceptions are impossible when the item is clicked. On
 * click events should not be longer than a few lines and should be moved to helper classes if
 * otherwise.
 */
public class FeatureTableContextMenu extends ContextMenu {

  private static final Logger logger = Logger.getLogger(FeatureTableContextMenu.class.getName());
  final Menu showMenu;
  final Menu searchMenu;
  final Menu idsMenu;
  final Menu exportMenu;
  private final FeatureTableFX table;
  @Nullable ModularFeatureListRow selectedRow;
  private Set<DataType<?>> selectedRowTypes;
  private Set<DataType<?>> selectedFeatureTypes;
  private Set<RawDataFile> selectedFiles;
  private List<ModularFeature> selectedFeatures;
  private List<ModularFeatureListRow> selectedRows;
  @Nullable
  private ModularFeature selectedFeature;
  private List<FeatureIdentity> copiedIDs;

  FeatureTableContextMenu(final FeatureTableFX table) {
    this.table = table;

    showMenu = new Menu("Show");
    searchMenu = new Menu("Search");
    exportMenu = new Menu("Export");
    idsMenu = new Menu("Identification");
    this.getItems().addAll(showMenu, searchMenu, idsMenu, exportMenu);

    this.setOnShowing(event -> onShown());

    initShowMenu();
    initSearchMenu();
    initExportMenu();
    initIdentitiesMenu();

    final MenuItem deleteRowsItem = new ConditionalMenuItem("Delete row(s)",
        () -> !selectedRows.isEmpty());
    deleteRowsItem.setOnAction(
        e -> selectedRows.forEach(row -> table.getFeatureList().removeRow(row)));

    // final MenuItem addNewRowItem;
    final MenuItem manuallyDefineItem = new ConditionalMenuItem("Define manually",
        () -> selectedRows.size() == 1 && selectedFeature != null);
    manuallyDefineItem.setOnAction(
        e -> XICManualPickerModule.runManualDetection(selectedFeature.getRawDataFile(),
            selectedRows.get(0), table.getFeatureList()));

    getItems().addAll(new SeparatorMenuItem(), manuallyDefineItem, deleteRowsItem);
  }

  private void initIdentitiesMenu() {
    final MenuItem openCompoundIdUrl = new ConditionalMenuItem("Open compound ID URL (disabled)",
        () -> false);

    final MenuItem copyIdsItem = new ConditionalMenuItem("Copy identities",
        () -> !selectedRows.isEmpty() && !selectedRows.get(0).getPeakIdentities().isEmpty());
    copyIdsItem.setOnAction(e -> copiedIDs = selectedRows.get(0).getPeakIdentities());

    final MenuItem pasteIdsItem = new ConditionalMenuItem("Paste identities",
        () -> !selectedRows.isEmpty() && copiedIDs != null);
    pasteIdsItem.setOnAction(e -> {
      ObservableList<FeatureIdentity> copy = FXCollections.observableArrayList();
      FXCollections.copy(copy, copiedIDs);
      selectedRows.get(0).setPeakIdentities(copy);
    });

    final MenuItem clearIdsItem = new ConditionalMenuItem("Clear identities",
        () -> selectedRows.size() > 0 && selectedRows.get(0).getPeakIdentities().size() > 0);
    clearIdsItem.setOnAction(e -> selectedRows.forEach(
        row -> row.setPeakIdentities(FXCollections.observableArrayList())));

    // add the same menu for all datatypes
    final Menu clearAnnotationsMenu = new Menu("Clear annotations");
    DataTypes.getInstances().stream().forEach(dt -> {
      if (!(dt instanceof ListWithSubsType<?> listType && dt instanceof AnnotationType)) {
        return;
      }
      if(dt instanceof IonIdentityListType) {
        // disabled for now, remove operation requires further implementations
        return;
      }

      final MenuItem deleteTopAnnotation = new ConditionalMenuItem(
          "Delete selected " + listType.getHeaderString(), () -> selectedRow.get(listType) != null);
      deleteTopAnnotation.setOnAction(e -> {
        var value = selectedRow.get(listType);
        List<?> newList = new ArrayList<>(value);
        newList.remove(0);
        selectedRow.set(dt, newList);
        table.refresh();
      });
      final MenuItem clearAllAnnotations = new ConditionalMenuItem(
          "Clear all " + listType.getHeaderString(), () -> selectedRow.get(listType) != null);
      clearAllAnnotations.setOnAction(e -> {
        selectedRow.set(listType, null);
        table.refresh();
      });
      clearAnnotationsMenu.getItems()
          .addAll(deleteTopAnnotation, clearAllAnnotations, new SeparatorMenuItem());
    });

    idsMenu.getItems()
        .addAll(openCompoundIdUrl, copyIdsItem, pasteIdsItem, clearIdsItem, clearAnnotationsMenu);
  }

  private void initExportMenu() {
    final MenuItem exportIsotopesItem = new ConditionalMenuItem("Export isotope pattern",
        () -> selectedRows.size() == 1 && selectedRows.get(0).getBestIsotopePattern() != null);
    exportIsotopesItem.setOnAction(
        e -> IsotopePatternExportModule.exportIsotopePattern(selectedRows.get(0)));

    final MenuItem exportMSMSItem = new ConditionalMenuItem("Export MS/MS pattern",
        () -> selectedRows.size() == 1 && selectedRows.get(0).getMostIntenseFragmentScan() != null);
    exportMSMSItem.setOnAction(e -> MSMSExportModule.exportMSMS(selectedRows.get(0)));

    final MenuItem exportToSirius = new ConditionalMenuItem("Export to Sirius",
        () -> !selectedRows.isEmpty());
    exportToSirius.setOnAction(
        e -> SiriusExportModule.exportSingleRows(selectedRows.toArray(new ModularFeatureListRow[0]),
            Instant.now()));

    final MenuItem exportMS1Library = new ConditionalMenuItem("Export to MS1 library",
        () -> !selectedRows.isEmpty());
    exportMS1Library.setOnAction(e -> MZmineCore.runLater(() -> {
      MSMSLibrarySubmissionWindow window = new MSMSLibrarySubmissionWindow();
      window.setData(selectedRows.toArray(new ModularFeatureListRow[0]), SortingProperty.MZ,
          SortingDirection.Ascending, false);
      window.show();
    }));

    final MenuItem exportMSMSLibrary = new ConditionalMenuItem("Export to MS/MS library",
        () -> !selectedRows.isEmpty());
    exportMSMSLibrary.setOnAction(e -> MZmineCore.runLater(() -> {
      MSMSLibrarySubmissionWindow window = new MSMSLibrarySubmissionWindow();
      window.setData(selectedRows.toArray(new ModularFeatureListRow[0]), SortingProperty.MZ,
          SortingDirection.Ascending, true);
      window.show();
    }));

    final MenuItem exportImageToCsv = new ConditionalMenuItem("Export image to .csv",
        () -> !selectedRows.isEmpty() && selectedRows.get(0).hasFeatureType(ImageType.class));
    exportImageToCsv.setOnAction(
        e -> ImageToCsvExportModule.showExportDialog(selectedRows, Instant.now()));

    // export menu
    exportMenu.getItems()
        .addAll(exportIsotopesItem, exportMSMSItem, exportToSirius, new SeparatorMenuItem(),
            exportMS1Library, exportMSMSLibrary, new SeparatorMenuItem(), exportImageToCsv);
  }

  private void initSearchMenu() {
    final MenuItem onlineDbSearchItem = new ConditionalMenuItem("Online compound database search",
        () -> selectedRows.size() == 1);
    onlineDbSearchItem.setOnAction(
        e -> OnlineDBSearchModule.showSingleRowIdentificationDialog(selectedRows.get(0),
            Instant.now()));

    final MenuItem spectralDbSearchItem = new ConditionalMenuItem("Spectral library search",
        () -> selectedRows.size() >= 1);
    spectralDbSearchItem.setOnAction(
        e -> SpectralLibrarySearchModule.showSelectedRowsIdentificationDialog(
            new ArrayList<>(selectedRows), table, Instant.now()));

    final MenuItem nistSearchItem = new ConditionalMenuItem("NIST MS search",
        () -> selectedRows.size() == 1);
    nistSearchItem.setOnAction(
        e -> NistMsSearchModule.singleRowSearch(table.getFeatureList(), selectedRows.get(0)));

    // submit GNPS MASST search job
    final MenuItem masstSearch = new ConditionalMenuItem(
        "Submit MASST public data search (on GNPS)",
        () -> selectedRows.size() == 1 && getNumberOfRowsWithFragmentScans(selectedRows) >= 1);
    masstSearch.setOnAction(e -> submitMasstGNPSSearch(selectedRows));

    final MenuItem formulaPredictionItem = new ConditionalMenuItem("Predict molecular formula",
        () -> selectedRows.size() == 1);
    formulaPredictionItem.setOnAction(
        e -> FormulaPredictionModule.showSingleRowIdentificationDialog(selectedRows.get(0)));

    searchMenu.getItems()
        .addAll(onlineDbSearchItem, spectralDbSearchItem, nistSearchItem, new SeparatorMenuItem(),
            formulaPredictionItem, new SeparatorMenuItem(), masstSearch);
  }

  private void initShowMenu() {
    final MenuItem showXICItem = new ConditionalMenuItem("XIC (quick)",
        () -> !selectedRows.isEmpty());
    showXICItem.setOnAction(
        e -> ChromatogramVisualizerModule.visualizeFeatureListRows(selectedRows));

    final MenuItem showXICSetupItem = new ConditionalMenuItem("XIC (dialog)",
        () -> !selectedRows.isEmpty());
    showXICSetupItem.setOnAction(
        e -> ChromatogramVisualizerModule.setUpVisualiserFromFeatures(selectedRows,
            selectedFeature != null ? selectedFeature.getRawDataFile() : null));

    final MenuItem showIMSFeatureItem = new ConditionalMenuItem("Ion mobility trace",
        () -> !selectedRows.isEmpty() && selectedFeature != null
            && selectedFeature.getRawDataFile() instanceof IMSRawDataFile);
    showIMSFeatureItem.setOnAction(
        e -> MZmineCore.getDesktop().addTab(new IMSFeatureVisualizerTab(selectedFeature)));

    final MenuItem showImageFeatureItem = new ConditionalMenuItem("Image",
        () -> !selectedRows.isEmpty() && selectedFeature != null
            && selectedFeature.getRawDataFile() instanceof ImagingRawDataFile);
    showImageFeatureItem.setOnAction(e -> {
      ParameterSet params = MZmineCore.getConfiguration()
          .getModuleParameters(ImageVisualizerModule.class).cloneParameterSet();
      params.setParameter(ImageVisualizerParameters.imageNormalization,
          MZmineCore.getConfiguration().getImageNormalization()); // same as in feature table.
      MZmineCore.getDesktop().addTab(new ImageVisualizerTab(selectedFeature, params));
    });

    final MenuItem show2DItem = new ConditionalMenuItem("Feature in 2D",
        () -> selectedFeature != null);
    show2DItem.setOnAction(
        e -> TwoDVisualizerModule.show2DVisualizerSetupDialog(selectedFeature.getRawDataFile(),
            selectedFeature.getRawDataPointsMZRange(), selectedFeature.getRawDataPointsRTRange()));

    final MenuItem show3DItem = new ConditionalMenuItem("Feature in 3D",
        () -> selectedFeature != null);
    show3DItem.setOnAction(
        e -> Fx3DVisualizerModule.setupNew3DVisualizer(selectedFeature.getRawDataFile(),
            selectedFeature.getRawDataPointsMZRange(), selectedFeature.getRawDataPointsRTRange(),
            selectedFeature));

    final MenuItem showIntensityPlotItem = new ConditionalMenuItem(
        "Plot using Intensity plot module",
        () -> !selectedRows.isEmpty() && selectedFeature != null);
    showIntensityPlotItem.setOnAction(e -> IntensityPlotModule.showIntensityPlot(
        MZmineCore.getProjectManager().getCurrentProject(), selectedFeature.getFeatureList(),
        selectedRows.toArray(new ModularFeatureListRow[0])));

    final MenuItem showInIMSRawDataOverviewItem = new ConditionalMenuItem(
        "Show m/z ranges in IMS raw data overview",
        () -> selectedFeature != null && selectedFeature.getRawDataFile() instanceof IMSRawDataFile
            && !selectedFeatures.isEmpty());
    showInIMSRawDataOverviewItem.setOnAction(
        e -> IMSRawDataOverviewModule.openIMSVisualizerTabWithFeatures(
            getFeaturesFromSelectedRaw(selectedFeatures)));

    final MenuItem showInMobilityMzVisualizerItem = new ConditionalMenuItem(
        "Plot mobility/CCS vs. m/z", () -> !selectedRows.isEmpty());
    showInMobilityMzVisualizerItem.setOnAction(e -> {
      IMSMobilityMzPlotModule.visualizeFeaturesInNewTab(selectedRows, false);
    });

    final MenuItem showSpectrumItem = new ConditionalMenuItem("Mass spectrum",
        () -> selectedFeature != null && selectedFeature.getRepresentativeScan() != null);
    showSpectrumItem.setOnAction(
        e -> SpectraVisualizerModule.addNewSpectrumTab(selectedFeature.getRawDataFile(),
            selectedFeature.getRepresentativeScan(), selectedFeature));

    final MenuItem showFeatureFWHMMs1Item = new ConditionalMenuItem(
        "Accumulated mass spectrum (FWHM)",
        () -> selectedFeature != null && selectedFeature.getFeatureData() != null);
    showFeatureFWHMMs1Item.setOnAction(e -> {
      final Float fwhm = selectedFeature.getFWHM();
      if (fwhm != null) {
        final Range<Float> range = Range.closed(selectedFeature.getRT() - fwhm / 2,
            selectedFeature.getRT() + fwhm / 2);
        List<Scan> scans = (List<Scan>) selectedFeature.getFeatureData().getSpectra().stream()
            .filter(s -> range.contains(s.getRetentionTime())).toList();
        MergedMassSpectrum spectrum = SpectraMerging.mergeSpectra(scans,
            SpectraMerging.defaultMs1MergeTol, null);
        SpectraVisualizerModule.addNewSpectrumTab(spectrum);
      }
    });

    final MenuItem showBestMobilityScanItem = new ConditionalMenuItem("Best mobility scan",
        () -> selectedFeature != null && selectedFeature.getRepresentativeScan() instanceof Frame
            && selectedFeature.getFeatureData() instanceof IonMobilogramTimeSeries);
    showBestMobilityScanItem.setOnAction(e -> SpectraVisualizerModule.addNewSpectrumTab(
        IonMobilityUtils.getBestMobilityScan(selectedFeature)));

    final MenuItem extractSumSpectrumFromMobScans = new ConditionalMenuItem(
        "Extract spectrum from mobility FWHM", () -> selectedFeature != null
        && selectedFeature.getFeatureData() instanceof IonMobilogramTimeSeries);
    extractSumSpectrumFromMobScans.setOnAction(e -> {
      Range<Float> fwhm = IonMobilityUtils.getMobilityFWHM(
          ((IonMobilogramTimeSeries) selectedFeature.getFeatureData()).getSummedMobilogram());
      if (fwhm != null) {
        MergedMassSpectrum spectrum = SpectraMerging.extractSummedMobilityScan(selectedFeature,
            SpectraMerging.defaultMs1MergeTol, fwhm, null);
        SpectraVisualizerModule.addNewSpectrumTab(selectedFeature.getRawDataFile(), spectrum,
            selectedFeature);
      }
    });

    // TODO this should display selected features instead of rows. MultiMSMSWindow does not support
    // that, however.
    final MenuItem showMSMSItem = new ConditionalMenuItem("Most intense MS/MS",
        () -> (selectedRow != null && getNumberOfFeaturesWithFragmentScans(selectedRow) >= 1) || (
            selectedFeature != null && selectedFeature.getMostIntenseFragmentScan() != null) || (
            selectedRows.size() > 1 && getNumberOfRowsWithFragmentScans(selectedRows) > 1));
    showMSMSItem.setOnAction(e -> {
      if (selectedFeature != null && selectedFeature.getMostIntenseFragmentScan() != null) {
        SpectraVisualizerModule.addNewSpectrumTab(selectedFeature.getMostIntenseFragmentScan());
      } else if (selectedRows.size() > 1 && getNumberOfRowsWithFragmentScans(selectedRows) > 1) {
        SpectraStackVisualizerModule.addMsMsStackVisualizer(selectedRows,
            table.getFeatureList().getRawDataFiles(), selectedRows.get(0).getRawDataFiles().get(0));
      } else if (selectedRow != null && selectedRow.getMostIntenseFragmentScan() != null) {
        SpectraVisualizerModule.addNewSpectrumTab(selectedRow.getMostIntenseFragmentScan());
      }
    });

    final MenuItem showDiaIons = new ConditionalMenuItem("Show DIA ion shapes",
        () -> selectedFeature != null
            && selectedFeature.getMostIntenseFragmentScan() instanceof PseudoSpectrum);
    showDiaIons.setOnAction(e -> showDiaMsMsIons());

    final MenuItem showDiaMirror = new ConditionalMenuItem(
        "Mirror correlated pseudo spectrum DIA to all MS2 ions",
        () -> selectedFeature != null && selectedFeature.getRawDataFile() instanceof IMSRawDataFile
            && selectedFeature.getFeatureData() instanceof IonMobilogramTimeSeries
            && selectedFeature.getMostIntenseFragmentScan() instanceof PseudoSpectrum);
    showDiaMirror.setOnAction(e -> showDiaMirror());

    final MenuItem showMSMSMirrorItem = new ConditionalMenuItem("Mirror MS/MS (2 rows)",
        () -> selectedRows.size() == 2 && getNumberOfRowsWithFragmentScans(selectedRows) == 2);
    showMSMSMirrorItem.setOnAction(e -> {
      MirrorScanWindowFXML mirrorScanTab = new MirrorScanWindowFXML();
      mirrorScanTab.getController().setScans(selectedRows.get(0).getMostIntenseFragmentScan(),
          selectedRows.get(1).getMostIntenseFragmentScan());
      mirrorScanTab.show();
    });

    final MenuItem showAllMSMSItem = new ConditionalMenuItem("All MS/MS",
        () -> !selectedRows.isEmpty() && !selectedRows.get(0).getAllFragmentScans().isEmpty());
    showAllMSMSItem.setOnAction(
        e -> MultiSpectraVisualizerTab.addNewMultiSpectraVisualizerTab(selectedRows.get(0)));

    final MenuItem showIsotopePatternItem = new ConditionalMenuItem("Isotope pattern",
        () -> selectedFeature != null && selectedFeature.getIsotopePattern() != null);
    showIsotopePatternItem.setOnAction(
        e -> SpectraVisualizerModule.addNewSpectrumTab(selectedFeature.getRawDataFile(),
            selectedFeature.getRepresentativeScan(), selectedFeature.getIsotopePattern()));

    final MenuItem showCompoundDBResults = new ConditionalMenuItem("Compound DB search results",
        () -> selectedRow != null && !selectedRow.getCompoundAnnotations().isEmpty());
    showCompoundDBResults.setOnAction(e -> CompoundDatabaseMatchTab.addNewTab(table));

    final MenuItem showSpectralDBResults = new ConditionalMenuItem("Spectral DB search results",
        () -> !selectedRows.isEmpty() && rowHasSpectralLibraryMatches(selectedRows));
    showSpectralDBResults.setOnAction(
        e -> SpectraIdentificationResultsModule.showNewTab(selectedRows));

    final MenuItem showMatchedLipidSignals = new ConditionalMenuItem("Matched lipid signals",
        () -> !selectedRows.isEmpty() && rowHasMatchedLipidSignals(selectedRows.get(0)));
    showMatchedLipidSignals.setOnAction(e -> {
      List<MatchedLipid> matchedLipids = selectedRows.get(0).get(LipidMatchListType.class);
      if (matchedLipids != null && !matchedLipids.isEmpty()) {
        MatchedLipidSpectrumTab matchedLipidSpectrumTab = new MatchedLipidSpectrumTab(
            matchedLipids.get(0).getLipidAnnotation().getAnnotation() + " Matched Signals",
            new LipidSpectrumChart(selectedRows.get(0), null));
        MZmineCore.getDesktop().addTab(matchedLipidSpectrumTab);
      }
    });

    final MenuItem showPeakRowSummaryItem = new ConditionalMenuItem("Row(s) summary", () ->
        /* !selectedRows.isEmpty() */ false); // todo, not implemented yet

    showMenu.getItems()
        .addAll(showXICItem, showXICSetupItem, showIMSFeatureItem, showImageFeatureItem,
            new SeparatorMenuItem(), show2DItem, show3DItem, showIntensityPlotItem,
            showInIMSRawDataOverviewItem, showInMobilityMzVisualizerItem, new SeparatorMenuItem(),
            showSpectrumItem, showFeatureFWHMMs1Item, showBestMobilityScanItem,
            extractSumSpectrumFromMobScans, showMSMSItem, showMSMSMirrorItem, showAllMSMSItem,
<<<<<<< HEAD
            showDiaIons, showDiaMirror, new SeparatorMenuItem(), showIsotopePatternItem,
            showCompoundDBResults, showSpectralDBResults, showMatchedLipidSignals,
            new SeparatorMenuItem(), showPeakRowSummaryItem, showNormalizedImage);
  }

  private void addNormalizedImageTab() {
    final IonTimeSeries<? extends Scan> featureData = selectedFeature.getFeatureData();
    final IonTimeSeries<? extends Scan> normalized = IonTimeSeriesUtils.normalizeToAvgTic(
        featureData, null);

    ModularFeature f = new ModularFeature((ModularFeatureList) selectedFeature.getFeatureList(),
        selectedFeature.getRawDataFile(), normalized, FeatureStatus.MANUAL);
    ImageVisualizerParameters params = new ImageVisualizerParameters();
    params.setParameter(ImageVisualizerParameters.normalize, true);
    ImageVisualizerTab tab = new ImageVisualizerTab(f, params);
    MZmineCore.getDesktop().addTab(tab);
=======
            new SeparatorMenuItem(), showIsotopePatternItem, showCompoundDBResults,
            showSpectralDBResults, showMatchedLipidSignals, new SeparatorMenuItem(),
            showPeakRowSummaryItem);
>>>>>>> 4fc16e8f
  }

  private void onShown() {
    selectedRowTypes = table.getSelectedDataTypes(ColumnType.ROW_TYPE);
    selectedFeatureTypes = table.getSelectedDataTypes(ColumnType.FEATURE_TYPE);
    selectedFiles = table.getSelectedRawDataFiles();
    selectedFeatures = table.getSelectedFeatures();
    selectedRows = table.getSelectedRows();
    selectedFeature = table.getSelectedFeature();
    selectedRow = table.getSelectedRow();

    // for single-raw-file-feature-lists it's intuitive to be able to click on the row columns, too
    if (selectedFeature == null && selectedRows.size() == 1
        && selectedRows.get(0).getRawDataFiles().size() == 1) {
      selectedFeature = selectedRows.get(0)
          .getFeature(selectedRows.get(0).getRawDataFiles().get(0));
    }

    for (MenuItem item : getItems()) {
      updateItem(item);
    }
  }

  /**
   * Mass spectrometry search tool job on GNPS
   */
  private void submitMasstGNPSSearch(List<ModularFeatureListRow> rows) {
    // single
    if (rows.size() == 1) {
      final ModularFeatureListRow row = rows.get(0);
      final Scan ms2 = row.getMostIntenseFragmentScan();
      if (ms2 != null) {
        if (ms2.getMassList() == null) {
          logger.warning("Missing mass list. Run mass detection on MS2 scans to run MASST search");
          return;
        }
        GnpsMasstSubmitModule.submitSingleMASSTJob(row, row.getAverageMZ(), ms2.getMassList());
      }
    }
  }

  private void updateItem(MenuItem item) {
    if (item instanceof ConditionalMenuItem conditionalMenuItem) {
      conditionalMenuItem.updateVisibility();
    }
    if (item instanceof Menu menu) {
      menu.getItems().forEach(this::updateItem);
    }
  }

  private int getNumberOfRowsWithFragmentScans(Collection<ModularFeatureListRow> rows) {
    if (rows.isEmpty()) {
      return 0;
    }
    int numFragmentScans = 0;
    for (ModularFeatureListRow row : rows) {
      if (row.getMostIntenseFragmentScan() != null) {
        numFragmentScans++;
      }
    }
    return numFragmentScans;
  }

  private int getNumberOfFeaturesWithFragmentScans(@Nullable ModularFeatureListRow row) {
    if (row == null) {
      return 0;
    }

    int num = 0;
    for (Feature feature : row.getFeatures()) {
      if (feature != null && feature.getFeatureStatus() != FeatureStatus.UNKNOWN
          && feature.getMostIntenseFragmentScan() != null) {
        num++;
      }
    }
    return num;
  }

  private boolean rowHasSpectralLibraryMatches(List<ModularFeatureListRow> rows) {
    for (ModularFeatureListRow row : rows) {
      if (!row.getSpectralLibraryMatches().isEmpty()) {
        return true;
      }
    }
    return false;
  }

  private boolean rowHasMatchedLipidSignals(ModularFeatureListRow row) {
    List<MatchedLipid> matches = row.get(LipidMatchListType.class);
    return matches != null && !matches.isEmpty();
  }

  @NotNull
  private List<ModularFeature> getFeaturesFromSelectedRaw(Collection<ModularFeature> features) {
    if (selectedFeature == null || selectedFeature.getRawDataFile() == null) {
      return Collections.emptyList();
    }
    final RawDataFile file = selectedFeature.getRawDataFile();
    return features.stream().filter(f -> f.getRawDataFile() == file).collect(Collectors.toList());
  }

  private void showDiaMsMsIons() {
    final Scan msms = selectedFeature.getMostIntenseFragmentScan();
    final RawDataFile file = selectedFeature.getRawDataFile();
    ScanSelection selection = new ScanSelection(
        Range.closed(selectedFeature.getRawDataPointsRTRange().lowerEndpoint() - 1,
            selectedFeature.getRawDataPointsRTRange().upperEndpoint() + 1), 2);
    final List<Scan> matchingScans = selection.getMatchingScans(file.getScans());
    MZTolerance tol = new MZTolerance(0.005, 15);

    TICVisualizerTab window = new TICVisualizerTab(new RawDataFile[]{file}, TICPlotType.BASEPEAK,
        new ScanSelection(1), tol.getToleranceRange(selectedFeature.getMZ()), null, null);

    final NumberFormat mzFormat = MZmineCore.getConfiguration().getMZFormat();
    for (int i = 0; i < msms.getNumberOfDataPoints(); i++) {
      TICDataSet dataSet = new TICDataSet(file, matchingScans,
          tol.getToleranceRange(msms.getMzValue(i)), null, TICPlotType.BASEPEAK);
      dataSet.setCustomSeriesKey(String.format("m/z %s", mzFormat.format(msms.getMzValue(i))));
      window.getTICPlot().addTICDataSet(dataSet,
          ColorUtils.getContrastPaletteColorAWT(file.getColor(),
              MZmineCore.getConfiguration().getDefaultColorPalette()));
    }

    MZmineCore.getDesktop().addTab(window);
  }

  private void showDiaMirror() {
    final Scan msms = selectedFeature.getMostIntenseFragmentScan();
    final RawDataFile file = selectedFeature.getRawDataFile();

    final MirrorScanWindowFXML window = new MirrorScanWindowFXML();
    final MirrorScanWindowController controller = window.getController();

    final IonTimeSeries<? extends Scan> featureData = selectedFeature.getFeatureData();
    if (!(featureData instanceof IonMobilogramTimeSeries ims)
        || !(selectedFeature.getRawDataFile() instanceof IMSRawDataFile imsFile)) {
      return;
    }

    final Range<Float> mobilityFWHM = IonMobilityUtils.getMobilityFWHM(ims.getSummedMobilogram());
    ScanSelection scanSelection = new ScanSelection(selectedFeature.getRawDataPointsRTRange(), 2);
    List<Scan> ms2Scans = scanSelection.getMatchingScans(imsFile.getScans());

    final List<MobilityScan> mobilityScans = ms2Scans.stream().<MobilityScan>mapMulti((f, c) -> {
      Frame frame = (Frame) f;
      for (MobilityScan ms : frame.getMobilityScans()) {
        if (mobilityFWHM.contains((float) ms.getMobility())) {
          c.accept(ms);
        }
      }
    }).toList();

    final MergedMassSpectrum uncorrelatedSpectrum = SpectraMerging.mergeSpectra(mobilityScans,
        SpectraMerging.pasefMS2MergeTol, null);

    controller.setScans(selectedFeature.getMZ(), ScanUtils.extractDataPoints(msms),
        selectedFeature.getMZ(), ScanUtils.extractDataPoints(uncorrelatedSpectrum), " (correlated)",
        " (no correlation)");

    window.show();
  }
}<|MERGE_RESOLUTION|>--- conflicted
+++ resolved
@@ -33,8 +33,6 @@
 import io.github.mzmine.datamodel.IMSRawDataFile;
 import io.github.mzmine.datamodel.ImagingRawDataFile;
 import io.github.mzmine.datamodel.MergedMassSpectrum;
-import io.github.mzmine.datamodel.MobilityScan;
-import io.github.mzmine.datamodel.PseudoSpectrum;
 import io.github.mzmine.datamodel.RawDataFile;
 import io.github.mzmine.datamodel.Scan;
 import io.github.mzmine.datamodel.featuredata.IonMobilogramTimeSeries;
@@ -484,28 +482,9 @@
             showInIMSRawDataOverviewItem, showInMobilityMzVisualizerItem, new SeparatorMenuItem(),
             showSpectrumItem, showFeatureFWHMMs1Item, showBestMobilityScanItem,
             extractSumSpectrumFromMobScans, showMSMSItem, showMSMSMirrorItem, showAllMSMSItem,
-<<<<<<< HEAD
-            showDiaIons, showDiaMirror, new SeparatorMenuItem(), showIsotopePatternItem,
-            showCompoundDBResults, showSpectralDBResults, showMatchedLipidSignals,
-            new SeparatorMenuItem(), showPeakRowSummaryItem, showNormalizedImage);
-  }
-
-  private void addNormalizedImageTab() {
-    final IonTimeSeries<? extends Scan> featureData = selectedFeature.getFeatureData();
-    final IonTimeSeries<? extends Scan> normalized = IonTimeSeriesUtils.normalizeToAvgTic(
-        featureData, null);
-
-    ModularFeature f = new ModularFeature((ModularFeatureList) selectedFeature.getFeatureList(),
-        selectedFeature.getRawDataFile(), normalized, FeatureStatus.MANUAL);
-    ImageVisualizerParameters params = new ImageVisualizerParameters();
-    params.setParameter(ImageVisualizerParameters.normalize, true);
-    ImageVisualizerTab tab = new ImageVisualizerTab(f, params);
-    MZmineCore.getDesktop().addTab(tab);
-=======
-            new SeparatorMenuItem(), showIsotopePatternItem, showCompoundDBResults,
+            showDiaIons, showDiaMirror, new SeparatorMenuItem(), showIsotopePatternItem, showCompoundDBResults,
             showSpectralDBResults, showMatchedLipidSignals, new SeparatorMenuItem(),
             showPeakRowSummaryItem);
->>>>>>> 4fc16e8f
   }
 
   private void onShown() {
