--- conflicted
+++ resolved
@@ -400,7 +400,6 @@
       if (peakRTRange == null)
         peakRTRange = Range.singleton(rt);
 
-<<<<<<< HEAD
       ModularFeature peak = new ModularFeature(buildingPeakList, dataFile, mass, rt, height, area,
           scanNumbers, mzPeaks, status, representativeScan, fragmentScan, allMS2FragmentScanNumbers,
           peakRTRange, peakMZRange, peakIntensityRange);
@@ -408,13 +407,11 @@
       // mzPeaks,
       // status, representativeScan, fragmentScan, allMS2FragmentScanNumbers, peakRTRange,
       // peakMZRange, peakIntensityRange);
-=======
       ModularFeature peak = new ModularFeature(buildingPeakList, dataFile, mass, rt, height, area, scans, mzPeaks,
           status, bestMS1, bestMS2, fragmentScans, peakRTRange, peakMZRange, peakIntensityRange);
       //SimpleFeatureOld peak = new SimpleFeatureOld(dataFile, mass, rt, height, area, scanNumbers, mzPeaks,
       //    status, representativeScan, fragmentScan, allMS2FragmentScanNumbers, peakRTRange,
       //    peakMZRange, peakIntensityRange);
->>>>>>> 92741a45
 
       peak.setCharge(currentPeakCharge);
 
