/*
 * Copyright (c) 2004-2023 The MZmine Development Team
 *
 * Permission is hereby granted, free of charge, to any person
 * obtaining a copy of this software and associated documentation
 * files (the "Software"), to deal in the Software without
 * restriction, including without limitation the rights to use,
 * copy, modify, merge, publish, distribute, sublicense, and/or sell
 * copies of the Software, and to permit persons to whom the
 * Software is furnished to do so, subject to the following
 * conditions:
 *
 * The above copyright notice and this permission notice shall be
 * included in all copies or substantial portions of the Software.
 *
 * THE SOFTWARE IS PROVIDED "AS IS", WITHOUT WARRANTY OF ANY KIND,
 * EXPRESS OR IMPLIED, INCLUDING BUT NOT LIMITED TO THE WARRANTIES
 * OF MERCHANTABILITY, FITNESS FOR A PARTICULAR PURPOSE AND
 * NONINFRINGEMENT. IN NO EVENT SHALL THE AUTHORS OR COPYRIGHT
 * HOLDERS BE LIABLE FOR ANY CLAIM, DAMAGES OR OTHER LIABILITY,
 * WHETHER IN AN ACTION OF CONTRACT, TORT OR OTHERWISE, ARISING
 * FROM, OUT OF OR IN CONNECTION WITH THE SOFTWARE OR THE USE OR
 * OTHER DEALINGS IN THE SOFTWARE.
 */

package io.github.mzmine.modules.io.import_rawdata_thermo_raw;

import com.sun.jna.Platform;
import io.github.mzmine.datamodel.MZmineProject;
import io.github.mzmine.datamodel.RawDataFile;
import io.github.mzmine.datamodel.Scan;
import io.github.mzmine.datamodel.features.SimpleFeatureListAppliedMethod;
import io.github.mzmine.modules.MZmineModule;
import io.github.mzmine.modules.io.import_rawdata_mzml.ConversionUtils;
import io.github.mzmine.modules.io.import_rawdata_mzml.msdk.MzMLFileImportMethod;
import io.github.mzmine.modules.io.import_rawdata_mzml.msdk.data.MzMLRawDataFile;
import io.github.mzmine.modules.io.import_rawdata_mzml.spectral_processor.ScanImportProcessorConfig;
import io.github.mzmine.parameters.ParameterSet;
import io.github.mzmine.taskcontrol.AbstractTask;
import io.github.mzmine.taskcontrol.TaskStatus;
import io.github.mzmine.util.ExceptionUtils;
import io.github.mzmine.util.ZipUtils;
import io.github.mzmine.util.files.FileAndPathUtil;
import java.io.BufferedInputStream;
import java.io.File;
import java.io.IOException;
import java.io.InputStream;
import java.time.Instant;
import java.util.logging.Logger;
import java.util.zip.ZipInputStream;
import org.apache.commons.io.FileUtils;
import org.jetbrains.annotations.NotNull;


/**
 * This module binds spawns a separate process that dumps the native format's data in a text+binary
 * form into its standard output. This class then reads the output of that process.
 */
public class ThermoRawImportTask extends AbstractTask {

<<<<<<< HEAD
  private static final Logger logger = Logger.getLogger(ThermoRawImportTask.class.getName());

  private final File fileToOpen;
  private final MZmineProject project;
  private final RawDataFile newMZmineFile;
  private final ParameterSet parameters;
  private final Class<? extends MZmineModule> module;
  private final ScanImportProcessorConfig scanProcessorConfig;

=======
  private final ParameterSet parameters;
  private final Class<? extends MZmineModule> module;
  private Logger logger = Logger.getLogger(this.getClass().getName());
  private File fileToOpen;
  private MZmineProject project;
  private RawDataFile newMZmineFile;
>>>>>>> 46e7dbd2
  private Process dumper = null;

  private String taskDescription;
  private int parsedScans = 0;


  private MzMLFileImportMethod msdkTask;

  public ThermoRawImportTask(MZmineProject project, File fileToOpen, RawDataFile newMZmineFile,
      @NotNull final Class<? extends MZmineModule> module, @NotNull final ParameterSet parameters,
      @NotNull Instant moduleCallDate, @NotNull ScanImportProcessorConfig scanProcessorConfig) {
    super(null, moduleCallDate); // storage in raw data file
    this.project = project;
    this.fileToOpen = fileToOpen;
    taskDescription = "Opening file " + fileToOpen;
    this.newMZmineFile = newMZmineFile;
    this.parameters = parameters;
    this.module = module;
    this.scanProcessorConfig = scanProcessorConfig;
  }

  @Override
  public double getFinishedPercentage() {
    if (msdkTask == null) {
      return 0.0;
    } else {
      return msdkTask.getFinishedPercentage();
    }
  }

  @Override
  public void run() {

    setStatus(TaskStatus.PROCESSING);
    logger.info("Opening file " + fileToOpen);

    // Unzip ThermoRawFileParser
    try {
      final File thermoRawFileParserDir = unzipThermoRawFileParser();
      String thermoRawFileParserCommand;

      if (Platform.isWindows()) {
        thermoRawFileParserCommand =
            thermoRawFileParserDir + File.separator + "ThermoRawFileParser.exe";
      } else if (Platform.isLinux()) {
        thermoRawFileParserCommand =
            thermoRawFileParserDir + File.separator + "ThermoRawFileParserLinux";
      } else if (Platform.isMac()) {
        thermoRawFileParserCommand =
            thermoRawFileParserDir + File.separator + "ThermoRawFileParserMac";
      } else {
        setStatus(TaskStatus.ERROR);
        setErrorMessage("Unsupported platform: JNA ID " + Platform.getOSType());
        return;
      }

      final String cmdLine[] = new String[]{ //
          thermoRawFileParserCommand, // program to run
          "-s", // output mzML to stdout
          "-p", // no peak picking
          "-z", // no zlib compression (higher speed)
          "-f=1", // no index, https://github.com/compomics/ThermoRawFileParser/issues/118
          "-i", // input RAW file name coming next
          fileToOpen.getPath() // input RAW file name
      };

      // Create a separate process and execute ThermoRawFileParser.
      // Use thermoRawFileParserDir as working directory; this is essential, otherwise the process will fail.
      dumper = Runtime.getRuntime().exec(cmdLine, null, thermoRawFileParserDir);

      // Get the stdout of ThermoRawFileParser process as InputStream
      InputStream mzMLStream = dumper.getInputStream();
      BufferedInputStream bufStream = new BufferedInputStream(mzMLStream);

      msdkTask = new MzMLFileImportMethod(moduleCallDate, bufStream, storage, scanProcessorConfig);
      MzMLRawDataFile msdkFile = msdkTask.parseMzMl();

      if (msdkFile == null) {
        setStatus(TaskStatus.ERROR);
        setErrorMessage("MSDK returned null");
        return;
      }
      int totalScans = msdkFile.getScans().size();

      for (var scan : msdkFile.getScans()) {

        if (isCanceled()) {
          bufStream.close();
          dumper.destroy();
          return;
        }

        Scan newScan = ConversionUtils.mzmlScanToSimpleScan(newMZmineFile, scan);

        newMZmineFile.addScan(newScan);
        parsedScans++;
        taskDescription =
            "Importing " + fileToOpen.getName() + ", parsed " + parsedScans + "/" + totalScans
            + " scans";
      }

      // Finish
      bufStream.close();
      dumper.destroy();

      if (parsedScans == 0) {
        throw (new Exception("No scans found"));
      }

      if (parsedScans != totalScans) {
        throw (new Exception(
            "ThermoRawFileParser process crashed before all scans were extracted (" + parsedScans
            + " out of " + totalScans + ")"));
      }

      newMZmineFile.getAppliedMethods()
          .add(new SimpleFeatureListAppliedMethod(module, parameters, getModuleCallDate()));
      project.addFile(newMZmineFile);

    } catch (Throwable e) {

      e.printStackTrace();

      if (dumper != null) {
        dumper.destroy();
      }

      if (getStatus() == TaskStatus.PROCESSING) {
        setStatus(TaskStatus.ERROR);
        setErrorMessage(ExceptionUtils.exceptionToString(e));
      }

      return;
    }

    logger.info("Finished parsing " + fileToOpen + ", parsed " + parsedScans + " scans");
    setStatus(TaskStatus.FINISHED);

  }

  @Override
  public String getTaskDescription() {
    return taskDescription;
  }

  private File unzipThermoRawFileParser() throws IOException {
    final String tmpPath = System.getProperty("java.io.tmpdir");
    File thermoRawFileParserFolder = new File(tmpPath, "mzmine_thermo_raw_parser");
    final File thermoRawFileParserExe = new File(thermoRawFileParserFolder,
        "ThermoRawFileParser.exe");

    // Check if it has already been unzipped
    if (thermoRawFileParserFolder.exists() && thermoRawFileParserFolder.isDirectory()
        && thermoRawFileParserFolder.canRead() && thermoRawFileParserExe.exists()
        && thermoRawFileParserExe.isFile() && thermoRawFileParserExe.canExecute()) {
      logger.finest("ThermoRawFileParser found in folder " + thermoRawFileParserFolder);
      return thermoRawFileParserFolder;
    }

    // In case the folder already exists, unzip to a different folder
    if (thermoRawFileParserFolder.exists()) {
      logger.finest("Folder " + thermoRawFileParserFolder + " exists, creating a new one");
      thermoRawFileParserFolder = FileAndPathUtil.createTempDirectory("mzmine_thermo_raw_parser")
          .toFile();
    }

    logger.finest("Unpacking ThermoRawFileParser to folder " + thermoRawFileParserFolder);
    InputStream zipStream = getClass().getResourceAsStream(
        "/vendorlib/thermo/ThermoRawFileParser.zip");
    if (zipStream == null) {
      throw new IOException(
          "Failed to open the resource /vendorlib/thermo/ThermoRawFileParser.zip");
    }
    ZipInputStream zipInputStream = new ZipInputStream(zipStream);
    ZipUtils.unzipStream(zipInputStream, thermoRawFileParserFolder);
    zipInputStream.close();

    // Delete the temporary folder on application exit
    FileUtils.forceDeleteOnExit(thermoRawFileParserFolder);

    return thermoRawFileParserFolder;
  }


  @Override
  public void cancel() {
    super.cancel();

    if (msdkTask != null) {
      msdkTask.cancel();
    }

    // Try to destroy the dumper process
    if (dumper != null) {
      dumper.destroy();
    }
  }

}<|MERGE_RESOLUTION|>--- conflicted
+++ resolved
@@ -58,7 +58,6 @@
  */
 public class ThermoRawImportTask extends AbstractTask {
 
-<<<<<<< HEAD
   private static final Logger logger = Logger.getLogger(ThermoRawImportTask.class.getName());
 
   private final File fileToOpen;
@@ -68,14 +67,6 @@
   private final Class<? extends MZmineModule> module;
   private final ScanImportProcessorConfig scanProcessorConfig;
 
-=======
-  private final ParameterSet parameters;
-  private final Class<? extends MZmineModule> module;
-  private Logger logger = Logger.getLogger(this.getClass().getName());
-  private File fileToOpen;
-  private MZmineProject project;
-  private RawDataFile newMZmineFile;
->>>>>>> 46e7dbd2
   private Process dumper = null;
 
   private String taskDescription;
