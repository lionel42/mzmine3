/*
 * Copyright (c) 2004-2022 The MZmine Development Team
 *
 * Permission is hereby granted, free of charge, to any person
 * obtaining a copy of this software and associated documentation
 * files (the "Software"), to deal in the Software without
 * restriction, including without limitation the rights to use,
 * copy, modify, merge, publish, distribute, sublicense, and/or sell
 * copies of the Software, and to permit persons to whom the
 * Software is furnished to do so, subject to the following
 * conditions:
 *
 * The above copyright notice and this permission notice shall be
 * included in all copies or substantial portions of the Software.
 *
 * THE SOFTWARE IS PROVIDED "AS IS", WITHOUT WARRANTY OF ANY KIND,
 * EXPRESS OR IMPLIED, INCLUDING BUT NOT LIMITED TO THE WARRANTIES
 * OF MERCHANTABILITY, FITNESS FOR A PARTICULAR PURPOSE AND
 * NONINFRINGEMENT. IN NO EVENT SHALL THE AUTHORS OR COPYRIGHT
 * HOLDERS BE LIABLE FOR ANY CLAIM, DAMAGES OR OTHER LIABILITY,
 * WHETHER IN AN ACTION OF CONTRACT, TORT OR OTHERWISE, ARISING
 * FROM, OUT OF OR IN CONNECTION WITH THE SOFTWARE OR THE USE OR
 * OTHER DEALINGS IN THE SOFTWARE.
 */

package io.github.mzmine.modules.io.import_rawdata_mzml;

import io.github.msdk.datamodel.MsScan;
import io.github.msdk.datamodel.MsSpectrumType;
import io.github.mzmine.datamodel.MassSpectrumType;
import io.github.mzmine.datamodel.PolarityType;
import io.github.mzmine.datamodel.RawDataFile;
import io.github.mzmine.datamodel.Scan;
import io.github.mzmine.datamodel.impl.BuildingMobilityScan;
import io.github.mzmine.datamodel.impl.DDAMsMsInfoImpl;
import io.github.mzmine.datamodel.impl.MSnInfoImpl;
import io.github.mzmine.datamodel.impl.SimpleScan;
import io.github.mzmine.datamodel.msms.DDAMsMsInfo;
import io.github.mzmine.datamodel.msms.PasefMsMsInfo;
import io.github.mzmine.modules.io.import_rawdata_mzml.msdk.data.MzMLCV;
import io.github.mzmine.modules.io.import_rawdata_mzml.msdk.data.MzMLCVParam;
import io.github.mzmine.modules.io.import_rawdata_mzml.msdk.data.MzMLIsolationWindow;
import io.github.mzmine.modules.io.import_rawdata_mzml.msdk.data.MzMLMsScan;
import io.github.mzmine.modules.io.import_rawdata_mzml.msdk.data.MzMLPrecursorActivation;
import io.github.mzmine.modules.io.import_rawdata_mzml.msdk.data.MzMLPrecursorElement;
import io.github.mzmine.modules.io.import_rawdata_mzml.msdk.data.MzMLPrecursorSelectedIonList;
import io.github.mzmine.util.DataPointSorter;
import io.github.mzmine.util.DataPointUtils;
import java.util.List;
import java.util.Objects;
import java.util.Optional;
import java.util.logging.Logger;
import org.jetbrains.annotations.NotNull;

public class ConversionUtils {

  private static final Logger logger = Logger.getLogger(ConversionUtils.class.getName());

  public static double[] convertFloatsToDoubles(float[] input, int length) {
    if (input == null) {
      return null; // Or throw an exception - your choice
    }
    double[] output = new double[length];
    for (int i = 0; i < length; i++) {
      output[i] = input[i];
    }
    return output;
  }

  public static double[] convertFloatsToDoubles(float[] input) {
    return convertFloatsToDoubles(input, input.length);
  }

  public static double[] convertIntsToDoubles(int[] input) {
    return convertIntsToDoubles(input, input.length);
  }

  public static double[] convertIntsToDoubles(int[] input, int length) {
    if (input == null) {
      return null; // Or throw an exception - your choice
    }
    double[] output = new double[length];
    for (int i = 0; i < length; i++) {
      output[i] = input[i];
    }
    return output;
  }

  public static double[] convertLongsToDoubles(long[] input, int length) {
    if (input == null) {
      return null; // Or throw an exception - your choice
    }
    double[] output = new double[length];
    for (int i = 0; i < length; i++) {
      output[i] = (double) input[i];
    }
    return output;
  }

  public static MassSpectrumType msdkToMZmineSpectrumType(MsSpectrumType msdk) {
    return switch (msdk) {
      case PROFILE -> MassSpectrumType.PROFILE;
      case CENTROIDED -> MassSpectrumType.CENTROIDED;
      case THRESHOLDED -> MassSpectrumType.THRESHOLDED;
    };
  }

  public static PolarityType msdkToMZminePolarityType(io.github.msdk.datamodel.PolarityType msdk) {
    return switch (msdk) {
      case POSITIVE -> PolarityType.POSITIVE;
      case NEGATIVE -> PolarityType.NEGATIVE;
      default -> PolarityType.UNKNOWN;
    };
  }

  /**
   * Creates a {@link SimpleScan} from an MSDK scan from MzML import
   *
   * @param scan the scan
   * @return a {@link SimpleScan}
   */
  public static Scan msdkScanToSimpleScan(RawDataFile rawDataFile, MzMLMsScan scan) {
    double[] mzs = scan.getMzValues();
    double[] intensities = convertFloatsToDoubles(scan.getIntensityValues());
    // we are sorting at this point to make sure mz are sorted, as not all mzML files are sorted
    // latest converters should also ensure sorting of data points
    // the other method uses sorted arrays
    double[][] sorted = DataPointUtils.sort(mzs, intensities, DataPointSorter.DEFAULT_MZ_ASCENDING);
    return msdkScanToSimpleScan(rawDataFile, scan, sorted[0], sorted[1]);
  }

  /**
   * Creates a {@link SimpleScan} from an MSDK scan from MzML import
   *
   * @param scan              the scan
   * @param sortedMzs         use these mz values instead of the scan data
   * @param sortedIntensities use these intensity values instead of the scan data
   * @return a {@link SimpleScan}
   */
  public static Scan msdkScanToSimpleScan(RawDataFile rawDataFile, MzMLMsScan scan,
      double[] sortedMzs, double[] sortedIntensities) {
    return msdkScanToSimpleScan(rawDataFile, scan, sortedMzs, sortedIntensities,
        ConversionUtils.msdkToMZmineSpectrumType(scan.getSpectrumType()));
  }

  /**
   * Creates a {@link SimpleScan} from an MSDK scan from MzML import
   *
   * @param scan              the scan
   * @param sortedMzs         use these mz values instead of the scan data
   * @param sortedIntensities use these intensity values instead of the scan data
   * @param spectrumType      override spectrum type
   * @return a {@link SimpleScan}
   */
  public static Scan msdkScanToSimpleScan(RawDataFile rawDataFile, MzMLMsScan scan,
      double[] sortedMzs, double[] sortedIntensities, MassSpectrumType spectrumType) {
    DDAMsMsInfo info = null;
    if (scan.getPrecursorList() != null) {
      final var precursorElements = scan.getPrecursorList().getPrecursorElements();
      if (precursorElements.size() == 1) {
        info = DDAMsMsInfoImpl.fromMzML(precursorElements.get(0), scan.getMsLevel());
      } else if (precursorElements.size() > 1) {
        info = MSnInfoImpl.fromMzML(precursorElements, scan.getMsLevel());
      }
    }

<<<<<<< HEAD
    Integer msLevel = scan.getMsLevel();
    String scand = scan.getScanDefinition();
    if(scand.contains("sid")) {
      msLevel = 2;
    }
    final SimpleScan newScan = new SimpleScan(rawDataFile, scan.getScanNumber(), msLevel,
        scan.getRetentionTime() / 60, info, mzs, intensities, spectrumType,
=======
    Float injTime = null;
    try {
      injTime = scan.getScanList().getScans().get(0).getCVParamsList().stream()
          .filter(p -> MzMLCV.cvIonInjectTime.equals(p.getAccession()))
          .map(p -> p.getValue().map(Float::parseFloat)).map(Optional::get).findFirst()
          .orElse(null);
    } catch (Exception e) {
      // float parsing error
    }

    final SimpleScan newScan = new SimpleScan(rawDataFile, scan.getScanNumber(), scan.getMsLevel(),
        scan.getRetentionTime() / 60, info, sortedMzs, sortedIntensities, spectrumType,
>>>>>>> d6565591
        ConversionUtils.msdkToMZminePolarityType(scan.getPolarity()), scan.getScanDefinition(),
        scan.getScanningRange(), injTime);

    return newScan;
  }

  public static BuildingMobilityScan msdkScanToMobilityScan(int scannum, MsScan scan) {
    return new BuildingMobilityScan(scannum, scan.getMzValues(),
        convertFloatsToDoubles(scan.getIntensityValues()));
  }

  /**
   * Builds precursor info based on the current scan. If a new Precursors was detected, a new
   * element is added to the list parameter.
   *
   * @param buildingInfos      Altered during this method. New Infos are added if not part of this
   *                           list
   * @param currentFrameNumber the IMS frame
   * @param currentScanNumber  the IMS scan number
   */
  public static void extractImsMsMsInfo(final MzMLMsScan scan,
      @NotNull List<BuildingImsMsMsInfo> buildingInfos, final int currentFrameNumber,
      final int currentScanNumber) {
    Double lowerWindow = null;
    Double upperWindow = null;
    Double isolationMz = null;
    Integer charge = null;
    Float colissionEnergy = null;
    for (MzMLPrecursorElement precursorElement : scan.getPrecursorList().getPrecursorElements()) {
      Optional<MzMLPrecursorSelectedIonList> selectedIonList = precursorElement.getSelectedIonList();
      if (selectedIonList.isPresent()) {
        if (selectedIonList.get().getSelectedIonList().size() > 1) {
          logger.info("Selection of more than one ion in a single scan is not supported.");
        }
        for (MzMLCVParam param : selectedIonList.get().getSelectedIonList().get(0)
            .getCVParamsList()) {
          if (param.getAccession().equals(MzMLCV.cvPrecursorMz)) {
            isolationMz = Double.parseDouble(param.getValue().get());
          }
          if (param.getAccession().equals(MzMLCV.cvChargeState)) {
            charge = Integer.parseInt(param.getValue().orElse("0"));
          }
        }
      }
      Optional<MzMLIsolationWindow> iw = precursorElement.getIsolationWindow();
      if (iw.isPresent()) {
        for (MzMLCVParam param : iw.get().getCVParamsList()) {
          if (param.getAccession().equals(MzMLCV.cvIsolationWindowLowerOffset)) {
            lowerWindow = Double.parseDouble(param.getValue().get());
            continue;
          }
          if (param.getAccession().equals(MzMLCV.cvIsolationWindowUpperOffset)) {
            upperWindow = Double.parseDouble(param.getValue().get());
            continue;
          }
          if (isolationMz == null && param.getAccession().equals(MzMLCV.cvIsolationWindowTarget)) {
            isolationMz = Double.parseDouble(param.getValue().get());
          }
        }
      }
      MzMLPrecursorActivation activation = precursorElement.getActivation();
      if (activation != null) {
        for (MzMLCVParam param : activation.getCVParamsList()) {
          if (param.getAccession().equals(MzMLCV.cvActivationEnergy)) {
            colissionEnergy = Float.parseFloat(param.getValue().get());
          }
        }
      }
      if (lowerWindow != null && upperWindow != null && isolationMz != null
          && colissionEnergy != null) {
        boolean infoFound = false;
        for (BuildingImsMsMsInfo buildingInfo : buildingInfos) {
          if (Double.compare(isolationMz, buildingInfo.getLargestPeakMz()) == 0
              && Float.compare(colissionEnergy, buildingInfo.getCollisionEnergy()) == 0) {
            buildingInfo.setLastSpectrumNumber(currentScanNumber);
            infoFound = true;
          }
        }
        if (!infoFound) {
          BuildingImsMsMsInfo info = new BuildingImsMsMsInfo(isolationMz,
              Objects.requireNonNullElse(colissionEnergy, PasefMsMsInfo.UNKNOWN_COLISSIONENERGY)
                  .floatValue(), Objects.requireNonNullElse(charge, PasefMsMsInfo.UNKNOWN_CHARGE),
              currentFrameNumber, currentScanNumber);
          buildingInfos.add(info);
        }
      }
    }
  }

  /*
   * @Nullable public MzMLMobility getMobility(MsScan scan) { if
   * (!getScanList().getScans().isEmpty()) { for (MzMLCVParam param :
   * getScanList().getScans().get(0).getCVParamsList()) { String accession = param.getAccession();
   * if(param.getValue().isEmpty()) { continue; } switch (accession) { case
   * MzMLCV.cvMobilityDriftTime -> { if
   * (param.getUnitAccession().equals(MzMLCV.cvMobilityDriftTimeUnit)) { return new
   * MzMLMobility(Double.parseDouble(param.getValue().get()), MobilityType.DRIFT_TUBE); } } case
   * MzMLCV.cvMobilityInverseReduced -> { if
   * (param.getUnitAccession().equals(MzMLCV.cvMobilityInverseReducedUnit)) { return new
   * MzMLMobility(Double.parseDouble(param.getValue().get()), MobilityType.TIMS); } } } } } return
   * null; }
   */
}<|MERGE_RESOLUTION|>--- conflicted
+++ resolved
@@ -164,15 +164,6 @@
       }
     }
 
-<<<<<<< HEAD
-    Integer msLevel = scan.getMsLevel();
-    String scand = scan.getScanDefinition();
-    if(scand.contains("sid")) {
-      msLevel = 2;
-    }
-    final SimpleScan newScan = new SimpleScan(rawDataFile, scan.getScanNumber(), msLevel,
-        scan.getRetentionTime() / 60, info, mzs, intensities, spectrumType,
-=======
     Float injTime = null;
     try {
       injTime = scan.getScanList().getScans().get(0).getCVParamsList().stream()
@@ -185,7 +176,6 @@
 
     final SimpleScan newScan = new SimpleScan(rawDataFile, scan.getScanNumber(), scan.getMsLevel(),
         scan.getRetentionTime() / 60, info, sortedMzs, sortedIntensities, spectrumType,
->>>>>>> d6565591
         ConversionUtils.msdkToMZminePolarityType(scan.getPolarity()), scan.getScanDefinition(),
         scan.getScanningRange(), injTime);
 
