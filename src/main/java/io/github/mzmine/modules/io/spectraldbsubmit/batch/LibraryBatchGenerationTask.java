/*
 * Copyright (c) 2004-2022 The MZmine Development Team
 *
 * Permission is hereby granted, free of charge, to any person
 * obtaining a copy of this software and associated documentation
 * files (the "Software"), to deal in the Software without
 * restriction, including without limitation the rights to use,
 * copy, modify, merge, publish, distribute, sublicense, and/or sell
 * copies of the Software, and to permit persons to whom the
 * Software is furnished to do so, subject to the following
 * conditions:
 *
 * The above copyright notice and this permission notice shall be
 * included in all copies or substantial portions of the Software.
 *
 * THE SOFTWARE IS PROVIDED "AS IS", WITHOUT WARRANTY OF ANY KIND,
 * EXPRESS OR IMPLIED, INCLUDING BUT NOT LIMITED TO THE WARRANTIES
 * OF MERCHANTABILITY, FITNESS FOR A PARTICULAR PURPOSE AND
 * NONINFRINGEMENT. IN NO EVENT SHALL THE AUTHORS OR COPYRIGHT
 * HOLDERS BE LIABLE FOR ANY CLAIM, DAMAGES OR OTHER LIABILITY,
 * WHETHER IN AN ACTION OF CONTRACT, TORT OR OTHERWISE, ARISING
 * FROM, OUT OF OR IN CONNECTION WITH THE SOFTWARE OR THE USE OR
 * OTHER DEALINGS IN THE SOFTWARE.
 */
/*
 * This module was prepared by Abi Sarvepalli, Christopher Jensen, and Zheng Zhang at the Dorrestein
 * Lab (University of California, San Diego).
 *
 * It is freely available under the GNU GPL licence of MZmine2.
 *
 * For any questions or concerns, please refer to:
 * https://groups.google.com/forum/#!forum/molecular_networking_bug_reports
 *
 * Credit to the Du-Lab development team for the initial commitment to the MGF export module.
 */

package io.github.mzmine.modules.io.spectraldbsubmit.batch;

import io.github.mzmine.datamodel.DataPoint;
import io.github.mzmine.datamodel.MassList;
import io.github.mzmine.datamodel.MergedMsMsSpectrum;
import io.github.mzmine.datamodel.RawDataFile;
import io.github.mzmine.datamodel.Scan;
import io.github.mzmine.datamodel.features.Feature;
import io.github.mzmine.datamodel.features.FeatureListRow;
import io.github.mzmine.datamodel.features.ModularFeatureList;
import io.github.mzmine.datamodel.features.compoundannotations.CompoundDBAnnotation;
import io.github.mzmine.modules.io.spectraldbsubmit.batch.HandleChimericMsMsParameters.ChimericMsOption;
import io.github.mzmine.modules.io.spectraldbsubmit.formats.MSPEntryGenerator;
import io.github.mzmine.modules.io.spectraldbsubmit.formats.MZmineJsonGenerator;
import io.github.mzmine.parameters.ParameterSet;
import io.github.mzmine.parameters.parametertypes.tolerances.MZTolerance;
import io.github.mzmine.taskcontrol.AbstractTask;
import io.github.mzmine.taskcontrol.TaskStatus;
import io.github.mzmine.util.exceptions.MissingMassListException;
import io.github.mzmine.util.files.FileAndPathUtil;
import io.github.mzmine.util.scans.FragmentScanSelection;
import io.github.mzmine.util.scans.FragmentScanSelection.IncludeInputSpectra;
import io.github.mzmine.util.scans.ScanUtils;
import io.github.mzmine.util.scans.SpectraMerging;
import io.github.mzmine.util.scans.SpectraMerging.IntensityMergingType;
import io.github.mzmine.util.spectraldb.entry.DBEntryField;
import io.github.mzmine.util.spectraldb.entry.SpectralDBEntry;
import java.io.BufferedWriter;
import java.io.File;
import java.io.IOException;
import java.nio.charset.StandardCharsets;
import java.nio.file.Files;
import java.nio.file.Path;
import java.time.Instant;
import java.util.Arrays;
import java.util.HashMap;
import java.util.List;
import java.util.Map;
import java.util.Objects;
import java.util.concurrent.atomic.AtomicInteger;
import java.util.logging.Level;
import java.util.logging.Logger;

/**
 * Exports all files needed for GNPS
 *
 * @author Robin Schmid (robinschmid@uni-muenster.de)
 */
public class LibraryBatchGenerationTask extends AbstractTask {

  private static final Logger logger = Logger.getLogger(LibraryBatchGenerationTask.class.getName());
  private final ModularFeatureList[] flists;
  private final ScanSelector scanExport;
  private final File outFile;
  private final SpectralLibraryExportFormats format;
  private final Map<DBEntryField, Object> metadataMap;
  private final boolean handleChimerics;
<<<<<<< HEAD
  private final FragmentScanSelection selection;
=======
  private final MsMsQualityChecker msMsQualityChecker;
>>>>>>> 64cf38cb
  private double allowedOtherSignalSum = 0d;
  private MZTolerance mzTolChimericsMainIon;
  private MZTolerance mzTolChimericsIsolation;
  private ChimericMsOption handleChimericsOption;

  public long totalRows = 0;
  public AtomicInteger finishedRows = new AtomicInteger(0);
  public AtomicInteger exported = new AtomicInteger(0);
  private String description = "Batch exporting spectral library";

  public LibraryBatchGenerationTask(final ParameterSet parameters, final Instant moduleCallDate) {
    super(null, moduleCallDate);
    flists = parameters.getValue(LibraryBatchGenerationParameters.flists).getMatchingFeatureLists();
    scanExport = parameters.getValue(LibraryBatchGenerationParameters.scanExport);
    format = parameters.getValue(LibraryBatchGenerationParameters.exportFormat);
    String exportFormat = format.getExtension();
    File file = parameters.getValue(LibraryBatchGenerationParameters.file);
    outFile = FileAndPathUtil.getRealFilePath(file, exportFormat);

    // metadata as a map
    LibraryBatchMetadataParameters meta = parameters.getParameter(
        LibraryBatchGenerationParameters.metadata).getEmbeddedParameters();
    metadataMap = meta.asMap();

    msMsQualityChecker = parameters.getParameter(LibraryBatchGenerationParameters.quality)
        .getEmbeddedParameters().toQualityChecker();

    //
    handleChimerics = parameters.getValue(LibraryBatchGenerationParameters.handleChimerics);
    if (handleChimerics) {
      HandleChimericMsMsParameters param = parameters.getParameter(
          LibraryBatchGenerationParameters.handleChimerics).getEmbeddedParameters();
      allowedOtherSignalSum = param.getValue(HandleChimericMsMsParameters.allowedOtherSignals);
      mzTolChimericsIsolation = param.getValue(HandleChimericMsMsParameters.isolationWindow);
      mzTolChimericsMainIon = param.getValue(HandleChimericMsMsParameters.mainMassWindow);
      handleChimericsOption = param.getValue(HandleChimericMsMsParameters.option);
    }

    //
    selection = new FragmentScanSelection(SpectraMerging.pasefMS2MergeTol, true,
        IncludeInputSpectra.HIGHEST_TIC_PER_ENERGY, IntensityMergingType.MAXIMUM);
  }

  @Override
  public double getFinishedPercentage() {
    return totalRows == 0 ? 0 : (double) finishedRows.get() / totalRows;
  }

  @Override
  public void run() {
    setStatus(TaskStatus.PROCESSING);

    totalRows = Arrays.stream(flists).mapToLong(ModularFeatureList::getNumberOfRows).sum();

    try (var writer = Files.newBufferedWriter(outFile.toPath(), StandardCharsets.UTF_8)) {
      for (ModularFeatureList flist : flists) {
        description = "Exporting entries for feature list " + flist.getName();
        for (var row : flist.getRows()) {
          processRow(writer, row);
        }

        finishedRows.incrementAndGet();
      }
      //
      logger.info(String.format("Exported %d new library entries to file %s", exported.get(),
          outFile.getAbsolutePath()));
    } catch (IOException e) {
      setStatus(TaskStatus.ERROR);
      setErrorMessage("Could not open file " + outFile + " for writing.");
      logger.log(Level.WARNING,
          String.format("Error writing libary file: %s. Message: %s", outFile.getAbsolutePath(),
              e.getMessage()), e);
      return;
    }

    setStatus(TaskStatus.FINISHED);
  }

  private void processRow(final BufferedWriter writer, final FeatureListRow row)
      throws IOException {
    List<Scan> scans = row.getAllFragmentScans();
    List<CompoundDBAnnotation> matches = row.getCompoundAnnotations();
    if (scans.isEmpty() || matches.isEmpty()) {
      return;
    }

    // handle chimerics
    final Map<Scan, ChimericPrecursorResult> chimericMap;
    if (handleChimerics) {
      chimericMap = checkChimericPrecursorIsolation(row, scans);
      if (ChimericMsOption.SKIP.equals(handleChimericsOption)) {
        scans = scans.stream()
            .filter(scan -> ChimericPrecursorResult.PASSED == chimericMap.get(scan)).toList();
      }
    } else {
      chimericMap = Map.of();
    }

    // merge spectra, find best spectrum for each MSn node in the tree and each energy
    scans = selection.getAllFragmentSpectra(scans);

    // first entry for the same molecule reflect the most common ion type, usually M+H
    var match = matches.get(0);

    // filter matches
    for (int i = 0; i < scans.size(); i++) {
//      final DataPoint[] dataPoints = spectra.get(i);

<<<<<<< HEAD
    String lastName = null;
    for (var match : matches) {
      // first entry for the same molecule reflect the most common ion type, usually M+H
      if (Objects.equals(match.getCompoundName(), lastName)) {
=======
      final Scan msmsScan = scans.get(i);
      final List<DataPoint> explainedSignals = msMsQualityChecker.matchAndGetExplainedSignals(
          msmsScan, match, row);
      if (explainedSignals == null) {
>>>>>>> 64cf38cb
        continue;
      }

      DataPoint[] dps = msMsQualityChecker.exportExplainedSignalsOnly() ? explainedSignals.toArray(
          DataPoint[]::new) : ScanUtils.extractDataPoints(msmsScan);

      // add instrument type etc by parameter
      SpectralDBEntry entry = new SpectralDBEntry(msmsScan, match, dps);
      entry.putAll(metadataMap);
      if (ChimericMsOption.FLAG.equals(handleChimericsOption)) {
        // default is passed
        ChimericPrecursorResult chimeric = chimericMap.getOrDefault(msmsScan,
            ChimericPrecursorResult.PASSED);
        entry.putIfNotNull(DBEntryField.QUALITY_CHIMERIC, chimeric);
        if (ChimericPrecursorResult.CHIMERIC.equals(chimeric)) {
          entry.putIfNotNull(DBEntryField.NAME,
              entry.getField(DBEntryField.NAME).orElse("") + " (Chimeric precursor selection)");
        }
      }
      // add file info
      final String fileUSI = Path.of(
          Objects.requireNonNullElse(msmsScan.getDataFile().getAbsolutePath(),
              msmsScan.getDataFile().getName())).getFileName().toString() + ":"
          + msmsScan.getScanNumber();
      entry.putIfNotNull(DBEntryField.DATAFILE_COLON_SCAN_NUMBER, fileUSI);
      entry.getField(DBEntryField.DATASET_ID).ifPresent(
          dataID -> entry.putIfNotNull(DBEntryField.USI, "mzspec:" + dataID + ":" + fileUSI));

      // add experimental data
      if (entry.getField(DBEntryField.RT).isEmpty()) {
        entry.putIfNotNull(DBEntryField.RT, row.getAverageRT());
      }
      if (entry.getField(DBEntryField.CCS).isEmpty()) {
        entry.putIfNotNull(DBEntryField.CCS, row.getAverageCCS());
      }

      // export to file
      exportEntry(writer, entry);
      exported.incrementAndGet();
    }
  }

  private Map<Scan, ChimericPrecursorResult> checkChimericPrecursorIsolation(
      final FeatureListRow row, final List<Scan> scans) {
    // all data files from fragment scans to score if is chimeric
    Map<Scan, ChimericPrecursorResult> chimericMap = new HashMap<>();
    for (Scan scan : scans) {
      chimericMap.computeIfAbsent(scan, key -> scoreChimericIsolation(row, scan));
    }
    return chimericMap;
  }

  private ChimericPrecursorResult scoreChimericIsolation(final FeatureListRow row,
      final Scan scan) {
    RawDataFile raw = scan.getDataFile();
    Feature feature = row.getFeature(raw);
    if (feature == null) {
      return ChimericPrecursorResult.PASSED;
    }

    // retrieve preceding ms1 scan
    final Scan ms1;
    if (scan instanceof MergedMsMsSpectrum msms) {
      ms1 = ScanUtils.findPrecursorScanForMerged(msms, SpectraMerging.defaultMs1MergeTol);
    } else {
      ms1 = ScanUtils.findPrecursorScan(scan);
    }

    if (ms1 == null) {
      // maybe there was no MS1 before that?
      logger.finest(() -> String.format("Could not find MS1 before this scan: %s", scan));
      return ChimericPrecursorResult.PASSED;
    }

    MassList massList = ms1.getMassList();
    if (massList == null) {
      throw new MissingMassListException(feature.getRepresentativeScan());
    }

    // check for signals in isolation range
    return ChimericPrecursorResult.check(massList, row.getAverageMZ(), mzTolChimericsMainIon,
        mzTolChimericsIsolation, allowedOtherSignalSum);
  }

  private void exportEntry(final BufferedWriter writer, final SpectralDBEntry entry)
      throws IOException {
    switch (format) {
      case msp -> exportMsp(writer, entry);
      case json -> exportGnpsJson(writer, entry);
    }
  }

  private void exportGnpsJson(final BufferedWriter writer, final SpectralDBEntry entry)
      throws IOException {
    String json = MZmineJsonGenerator.generateJSON(entry);
    writer.append(json).append("\n");
  }

  private void exportMsp(final BufferedWriter writer, final SpectralDBEntry entry)
      throws IOException {
    String msp = MSPEntryGenerator.createMSPEntry(entry);
    writer.append(msp);
  }

  @Override
  public String getTaskDescription() {
    return description;
  }

}<|MERGE_RESOLUTION|>--- conflicted
+++ resolved
@@ -91,11 +91,8 @@
   private final SpectralLibraryExportFormats format;
   private final Map<DBEntryField, Object> metadataMap;
   private final boolean handleChimerics;
-<<<<<<< HEAD
   private final FragmentScanSelection selection;
-=======
   private final MsMsQualityChecker msMsQualityChecker;
->>>>>>> 64cf38cb
   private double allowedOtherSignalSum = 0d;
   private MZTolerance mzTolChimericsMainIon;
   private MZTolerance mzTolChimericsIsolation;
@@ -204,17 +201,10 @@
     for (int i = 0; i < scans.size(); i++) {
 //      final DataPoint[] dataPoints = spectra.get(i);
 
-<<<<<<< HEAD
-    String lastName = null;
-    for (var match : matches) {
-      // first entry for the same molecule reflect the most common ion type, usually M+H
-      if (Objects.equals(match.getCompoundName(), lastName)) {
-=======
       final Scan msmsScan = scans.get(i);
       final List<DataPoint> explainedSignals = msMsQualityChecker.matchAndGetExplainedSignals(
           msmsScan, match, row);
       if (explainedSignals == null) {
->>>>>>> 64cf38cb
         continue;
       }
 
