/*
 * Copyright 2006-2021 The MZmine Development Team
 *
 * This file is part of MZmine.
 *
 * MZmine is free software; you can redistribute it and/or modify it under the terms of the GNU
 * General Public License as published by the Free Software Foundation; either version 2 of the
 * License, or (at your option) any later version.
 *
 * MZmine is distributed in the hope that it will be useful, but WITHOUT ANY WARRANTY; without even
 * the implied warranty of MERCHANTABILITY or FITNESS FOR A PARTICULAR PURPOSE. See the GNU
 * General Public License for more details.
 *
 * You should have received a copy of the GNU General Public License along with MZmine; if not,
 * write to the Free Software Foundation, Inc., 51 Franklin St, Fifth Floor, Boston, MA 02110-1301 USA.
 *
 */

package io.github.mzmine.modules.dataprocessing.featdet_chromatogramdeconvolution.minimumsearch;

import com.google.common.collect.Range;
import io.github.mzmine.datamodel.features.ModularFeatureList;
import io.github.mzmine.main.MZmineCore;
import io.github.mzmine.modules.dataprocessing.featdet_chromatogramdeconvolution.FeatureResolver;
import io.github.mzmine.modules.dataprocessing.featdet_chromatogramdeconvolution.FeatureResolverSetupDialog;
import io.github.mzmine.modules.dataprocessing.featdet_chromatogramdeconvolution.GeneralResolverParameters;
import io.github.mzmine.modules.dataprocessing.featdet_chromatogramdeconvolution.Resolver;
import io.github.mzmine.parameters.Parameter;
import io.github.mzmine.parameters.ParameterSet;
import io.github.mzmine.parameters.impl.IonMobilitySupport;
import io.github.mzmine.parameters.parametertypes.DoubleParameter;
import io.github.mzmine.parameters.parametertypes.PercentParameter;
import io.github.mzmine.parameters.parametertypes.ranges.DoubleRangeParameter;
import io.github.mzmine.util.ExitCode;
import java.text.DecimalFormat;
import org.jetbrains.annotations.NotNull;
import org.jetbrains.annotations.Nullable;

public class MinimumSearchFeatureResolverParameters extends GeneralResolverParameters {

  public static final PercentParameter CHROMATOGRAPHIC_THRESHOLD_LEVEL = new PercentParameter(
      "Chromatographic threshold", "Percentile threshold for removing noise.\n"
      + "The algorithm will remove the lowest abundant X % data points from a chromatogram and only consider\n"
      + "the remaining (highest) values. Important filter for noisy chromatograms.", 0.85d, 0d, 1d);

  public static final DoubleParameter SEARCH_RT_RANGE = new DoubleParameter(
      "Minimum search range RT/Mobility (absolute)",
      "If a local minimum is minimal in this range of retention time or mobility, it will be considered a border between two peaks.\n"
          + "Start optimising with a value close to the FWHM of a peak.",
      new DecimalFormat("0.000"), 0.05);

  public static final PercentParameter MIN_RELATIVE_HEIGHT = new PercentParameter(
      "Minimum relative height",
      "Minimum height of a peak relative to the chromatogram top data point", 0d);

  public static final DoubleParameter MIN_ABSOLUTE_HEIGHT = new DoubleParameter(
      "Minimum absolute height", "Minimum absolute height of a peak to be recognized",
      MZmineCore.getConfiguration().getIntensityFormat(), 1E3);

  public static final DoubleParameter MIN_RATIO = new DoubleParameter("Min ratio of peak top/edge",
      "Minimum ratio between peak's top intensity and side (lowest) data points."
          + "\nThis parameter helps to reduce detection of false peaks in case the chromatogram is not smooth.",
      new DecimalFormat("0.00"), 1.7d);

  public static final DoubleRangeParameter PEAK_DURATION = new DoubleRangeParameter(
      "Peak duration range (min/mobility)", "Range of acceptable peak lengths",
      MZmineCore.getConfiguration().getRTFormat(), Range.closed(0.0, 10.0));

  public MinimumSearchFeatureResolverParameters() {
<<<<<<< HEAD
    super(createParams(Setup.FULL));
  }

  public MinimumSearchFeatureResolverParameters(Setup setup) {
    super(createParams(setup));
  }

  private static Parameter[] createParams(Setup setup) {
    return switch (setup) {
      case FULL -> new Parameter[]{PEAK_LISTS, SUFFIX, handleOriginal, groupMS2Parameters,
          dimension, CHROMATOGRAPHIC_THRESHOLD_LEVEL, SEARCH_RT_RANGE, MIN_RELATIVE_HEIGHT,
          MIN_ABSOLUTE_HEIGHT, MIN_RATIO, PEAK_DURATION, MIN_NUMBER_OF_DATAPOINTS};
      case INTEGRATED -> new Parameter[]{CHROMATOGRAPHIC_THRESHOLD_LEVEL, SEARCH_RT_RANGE,
          MIN_RELATIVE_HEIGHT, MIN_ABSOLUTE_HEIGHT, MIN_RATIO, PEAK_DURATION,
          MIN_NUMBER_OF_DATAPOINTS};
    };
=======
    super(new Parameter[]{PEAK_LISTS, SUFFIX, handleOriginal, groupMS2Parameters, dimension,
            CHROMATOGRAPHIC_THRESHOLD_LEVEL, SEARCH_RT_RANGE, MIN_RELATIVE_HEIGHT, MIN_ABSOLUTE_HEIGHT,
            MIN_RATIO, PEAK_DURATION, MIN_NUMBER_OF_DATAPOINTS},
        "https://mzmine.github.io/mzmine_documentation/module_docs/featdet_resolver_local_minimum/local-minimum-resolver.html");
>>>>>>> 6a013769
  }

  @Override
  public ExitCode showSetupDialog(boolean valueCheckRequired) {
    final FeatureResolverSetupDialog dialog = new FeatureResolverSetupDialog(valueCheckRequired,
        this, null);
    dialog.showAndWait();
    return dialog.getExitCode();
  }

  @Override
  public FeatureResolver getResolver() {
    throw new UnsupportedOperationException("Legacy resolver method. Unsupported in local min.");
  }

  @Nullable
  @Override
  public Resolver getResolver(ParameterSet parameters, ModularFeatureList flist) {
    return new MinimumSearchFeatureResolver(parameters, flist);
  }

  @NotNull
  @Override
  public IonMobilitySupport getIonMobilitySupport() {
    return IonMobilitySupport.SUPPORTED;
  }

  private enum Setup {
    FULL, INTEGRATED;
  }
}<|MERGE_RESOLUTION|>--- conflicted
+++ resolved
@@ -67,12 +67,11 @@
       MZmineCore.getConfiguration().getRTFormat(), Range.closed(0.0, 10.0));
 
   public MinimumSearchFeatureResolverParameters() {
-<<<<<<< HEAD
-    super(createParams(Setup.FULL));
+    super(createParams(Setup.FULL), "https://mzmine.github.io/mzmine_documentation/module_docs/featdet_resolver_local_minimum/local-minimum-resolver.html");
   }
 
   public MinimumSearchFeatureResolverParameters(Setup setup) {
-    super(createParams(setup));
+    super(createParams(setup), "https://mzmine.github.io/mzmine_documentation/module_docs/featdet_resolver_local_minimum/local-minimum-resolver.html");
   }
 
   private static Parameter[] createParams(Setup setup) {
@@ -84,12 +83,6 @@
           MIN_RELATIVE_HEIGHT, MIN_ABSOLUTE_HEIGHT, MIN_RATIO, PEAK_DURATION,
           MIN_NUMBER_OF_DATAPOINTS};
     };
-=======
-    super(new Parameter[]{PEAK_LISTS, SUFFIX, handleOriginal, groupMS2Parameters, dimension,
-            CHROMATOGRAPHIC_THRESHOLD_LEVEL, SEARCH_RT_RANGE, MIN_RELATIVE_HEIGHT, MIN_ABSOLUTE_HEIGHT,
-            MIN_RATIO, PEAK_DURATION, MIN_NUMBER_OF_DATAPOINTS},
-        "https://mzmine.github.io/mzmine_documentation/module_docs/featdet_resolver_local_minimum/local-minimum-resolver.html");
->>>>>>> 6a013769
   }
 
   @Override
