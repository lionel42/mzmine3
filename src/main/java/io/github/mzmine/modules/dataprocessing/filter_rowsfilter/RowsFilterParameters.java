--- conflicted
+++ resolved
@@ -130,15 +130,9 @@
 
   public RowsFilterParameters() {
     super(new Parameter[]{FEATURE_LISTS, SUFFIX, MIN_FEATURE_COUNT, MIN_ISOTOPE_PATTERN_COUNT,
-<<<<<<< HEAD
-        MZ_RANGE, RT_RANGE, FEATURE_DURATION, FWHM, CHARGE, KENDRICK_MASS_DEFECT, GROUPSPARAMETER,
-        HAS_IDENTITIES, IDENTITY_TEXT, COMMENT_TEXT, REMOVE_ROW, MS2_Filter, KEEP_ALL_MS2, Reset_ID,
+        ISOTOPE_FILTER_13C, MZ_RANGE, RT_RANGE, FEATURE_DURATION, FWHM, CHARGE, KENDRICK_MASS_DEFECT, GROUPSPARAMETER,
+        HAS_IDENTITIES, IDENTITY_TEXT, COMMENT_TEXT, REMOVE_ROW, MS2_Filter, Reset_ID, massDefect,
         massDefect, handleOriginal});
-=======
-        ISOTOPE_FILTER_13C, MZ_RANGE, RT_RANGE, FEATURE_DURATION, FWHM, CHARGE,
-        KENDRICK_MASS_DEFECT, GROUPSPARAMETER, HAS_IDENTITIES, IDENTITY_TEXT, COMMENT_TEXT,
-        REMOVE_ROW, MS2_Filter, Reset_ID, massDefect, handleOriginal});
->>>>>>> c00dfd6b
   }
 
   @Override
