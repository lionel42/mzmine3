--- conflicted
+++ resolved
@@ -76,11 +76,7 @@
   private HashMap<Range<Double>, IIonMobilityTrace> rangeToIonTraceMap = new HashMap<>();
   private double progress = 0.0;
   private String taskDescription = "";
-<<<<<<< HEAD
-  private List<Frame> sortedFrames;
   private final ParameterSet parameters;
-=======
->>>>>>> c51752ba
 
   @SuppressWarnings("unchecked")
   public IonMobilityTraceBuilderTask(MZmineProject project, RawDataFile rawDataFile,
