/*
 * Copyright 2006-2020 The MZmine Development Team
 *
 * This file is part of MZmine.
 *
 * MZmine is free software; you can redistribute it and/or modify it under the terms of the GNU
 * General Public License as published by the Free Software Foundation; either version 2 of the
 * License, or (at your option) any later version.
 *
 * MZmine is distributed in the hope that it will be useful, but WITHOUT ANY WARRANTY; without even
 * the implied warranty of MERCHANTABILITY or FITNESS FOR A PARTICULAR PURPOSE. See the GNU General
 * Public License for more details.
 *
 * You should have received a copy of the GNU General Public License along with MZmine; if not,
 * write to the Free Software Foundation, Inc., 51 Franklin St, Fifth Floor, Boston, MA 02110-1301
 * USA
 */

package io.github.mzmine.modules.dataprocessing.featdet_chromatogramdeconvolution;

import java.util.ArrayList;
import java.util.Collection;
import java.util.List;
import java.util.stream.Collectors;
import javax.annotation.Nonnull;
import javax.annotation.Nullable;
import io.github.mzmine.datamodel.Frame;
import io.github.mzmine.datamodel.MobilityScan;
import io.github.mzmine.datamodel.Scan;
import io.github.mzmine.datamodel.data_access.BinningMobilogramDataAccess;
import io.github.mzmine.datamodel.featuredata.IonMobilitySeries;
import io.github.mzmine.datamodel.featuredata.IonMobilogramTimeSeries;
import io.github.mzmine.datamodel.featuredata.IonTimeSeries;
import io.github.mzmine.datamodel.featuredata.impl.IonMobilogramTimeSeriesFactory;
import io.github.mzmine.datamodel.featuredata.impl.SimpleIonMobilitySeries;
import io.github.mzmine.datamodel.featuredata.impl.SimpleIonTimeSeries;
import io.github.mzmine.datamodel.featuredata.impl.SummedIntensityMobilitySeries;
import io.github.mzmine.util.MemoryMapStorage;
<<<<<<< HEAD
=======
import java.util.ArrayList;
import java.util.Collection;
import java.util.List;
import java.util.stream.Collectors;
import org.jetbrains.annotations.NotNull;
import org.jetbrains.annotations.Nullable;
>>>>>>> ec3f6cd0

public class ResolvingUtil {

  /**
   * Resolves the data with the given resolver and directly processes it to new
   * {@link IonTimeSeries} which can be used for visualisation or feature building.
   *
   * @param resolver
   * @param data
   * @param storage May be null, if the values shall be stored in ram (e.g. previews)
   * @param dimension
   * @param selectedScans
   * @param mobilogramBinning The {@link BinningMobilogramDataAccess} that shall be used to bin the
   *        resulting summed mobilograms. May not be null if dimension ==
   *        {@link ResolvingDimension#MOBILITY}.
   * @return
   */
<<<<<<< HEAD
  public static List<IonTimeSeries<? extends Scan>> resolve(@Nonnull final XYResolver resolver,
      @Nonnull final IonTimeSeries<? extends Scan> data, @Nullable final MemoryMapStorage storage,
      @Nonnull final ResolvingDimension dimension, List<? extends Scan> selectedScans,
=======
  public static List<IonTimeSeries<? extends Scan>> resolve(@NotNull final XYResolver resolver,
      @NotNull final IonTimeSeries<? extends Scan> data, @Nullable final MemoryMapStorage storage,
      @NotNull final ResolvingDimension dimension,
      List<? extends Scan> selectedScans,
>>>>>>> ec3f6cd0
      @Nullable BinningMobilogramDataAccess mobilogramBinning) {

    assert (dimension == ResolvingDimension.MOBILITY && mobilogramBinning != null)
        || dimension == ResolvingDimension.RETENTION_TIME;

    final double[][] extractedData = extractData(data, dimension);
    final int totalScans = getTotalNumberOfScansInDimension(data, dimension, selectedScans);

    final List<IonTimeSeries<? extends Scan>> resolvedSeries = new ArrayList<>();
    // resolve features in chromatogram
    final Collection<List<ResolvedValue<Double, Double>>> resolvedData =
        resolver.resolve(extractedData[0], extractedData[1], totalScans);
    //
    for (List<ResolvedValue<Double, Double>> resolvedValues : resolvedData) {
      // find start and end of the cut
      ResolvedValue<Double, Double> firstPair = resolvedValues.get(0);
      ResolvedValue<Double, Double> lastPair = resolvedValues.get(resolvedValues.size() - 1);
      if (dimension == ResolvingDimension.RETENTION_TIME) {
        // make a sub list of the original scans
        List<? extends Scan> subset = data.getSpectra().stream()
            .filter(s -> Double.compare(s.getRetentionTime(), firstPair.x) >= 0
                && Double.compare(s.getRetentionTime(), lastPair.x) <= 0)
            .collect(Collectors.toList());
        if (data instanceof SimpleIonTimeSeries) {
          SimpleIonTimeSeries resolved =
              ((SimpleIonTimeSeries) data).subSeries(storage, (List<Scan>) subset);
          resolvedSeries.add(resolved);
        } else if (data instanceof IonMobilogramTimeSeries) {
          IonMobilogramTimeSeries resolved = ((IonMobilogramTimeSeries) data).subSeries(storage,
              (List<Frame>) subset, mobilogramBinning);
          resolvedSeries.add(resolved);
        } else {
          throw new IllegalArgumentException(
              "Resolving behaviour of " + data.getClass().getName() + " not specified.");
        }
      } else if (dimension == ResolvingDimension.MOBILITY
          && data instanceof IonMobilogramTimeSeries) {
        List<IonMobilitySeries> resolvedMobilograms = new ArrayList<>();
        for (IonMobilitySeries mobilogram : ((IonMobilogramTimeSeries) data).getMobilograms()) {
          // make a sub list of the original scans
          List<MobilityScan> subset =
              mobilogram.getSpectra().stream()
                  .filter(s -> Double.compare(s.getMobility(), firstPair.x) >= 0
                      && Double.compare(s.getMobility(), lastPair.x) <= 0)
                  .collect(Collectors.toList());
          if (subset.isEmpty()) {
            continue;
          }
          // IonMobilitySeries are stored in ram until they are added to an IonMobilogramTimeSeries
          SimpleIonMobilitySeries resolvedMobilogram =
              (SimpleIonMobilitySeries) mobilogram.subSeries(null, subset);
          resolvedMobilograms.add(resolvedMobilogram);
        }
        if (resolvedMobilograms.isEmpty()) {
          continue;
        }
        // IonMobilogramTimeSeries resolved = new SimpleIonMobilogramTimeSeries(
        // storage, resolvedMobilograms);
        IonMobilogramTimeSeries resolved =
            IonMobilogramTimeSeriesFactory.of(storage, resolvedMobilograms, mobilogramBinning);
        resolvedSeries.add(resolved);
      } else {
        throw new IllegalArgumentException(
            "Resolving behaviour of " + data.getClass().getName() + " not specified.");
      }
    }
    return resolvedSeries;
  }

  /**
   * Extracts the data from a series with regard to the requested dimension.
   *
   * @param data
   * @param dimension
   * @return 2d array of the requested dimension. [0][n] will represent the domain dimension, [1][n]
   *         will represent the range dimension.
   */
  public static double[][] extractData(@NotNull IonTimeSeries<? extends Scan> data,
      @NotNull ResolvingDimension dimension) {
    double[] xdata;
    double[] ydata;
    if (dimension == ResolvingDimension.RETENTION_TIME) {
      xdata = new double[data.getNumberOfValues()];
      ydata = new double[data.getNumberOfValues()];
      for (int j = 0; j < data.getNumberOfValues(); j++) {
        xdata[j] = data.getSpectra().get(j).getRetentionTime();
        ydata[j] = data.getIntensity(j);
      }
    } else {
      if (data instanceof IonMobilogramTimeSeries mobData) {
        SummedIntensityMobilitySeries summedMobilogram = mobData.getSummedMobilogram();
        xdata = new double[summedMobilogram.getNumberOfValues()];
        ydata = new double[summedMobilogram.getNumberOfValues()];

        // tims 1/k0 decreases with scan number, drift time increases
        // MobilityType mt = mobData.getSpectra().get(0).getMobilityType();
        // int direction = mt == MobilityType.TIMS ? -1 : +1;
        int dataIndex = 0;
        for (int j = 0; j < summedMobilogram.getNumberOfValues() && j >= 0; j++) {
          xdata[dataIndex] = summedMobilogram.getMobility(j);
          ydata[dataIndex] = summedMobilogram.getIntensity(j);
          dataIndex++;
        }
      } else {
        throw new IllegalArgumentException("Cannot resolve ion mobility data for "
            + data.getClass().getName() + ". No mobility dimension.");
      }
    }
    return new double[][] {xdata, ydata};
  }

  /**
   * All scans that were used to build a chromatogram or the maximum number of mobility scans in all
   * Frames used to construct the mobilogram
   *
   * @param data
   * @param dimension
   * @param selectedScans
   * @return
   */
  public static int getTotalNumberOfScansInDimension(@NotNull IonTimeSeries<? extends Scan> data,
      @NotNull ResolvingDimension dimension, List<? extends Scan> selectedScans) {
    if (dimension == ResolvingDimension.RETENTION_TIME) {
      return selectedScans.size();
    } else {
      if (data instanceof IonMobilogramTimeSeries mobData) {
        return mobData.getSpectra().stream().mapToInt(f -> f.getMobilityScans().size()).max()
            .orElseThrow();
      }
      throw new IllegalArgumentException("Cannot resolve ion mobility data for "
          + data.getClass().getName() + ". No mobility dimension.");
    }
  }
}<|MERGE_RESOLUTION|>--- conflicted
+++ resolved
@@ -1,29 +1,23 @@
 /*
- * Copyright 2006-2020 The MZmine Development Team
- *
- * This file is part of MZmine.
- *
- * MZmine is free software; you can redistribute it and/or modify it under the terms of the GNU
- * General Public License as published by the Free Software Foundation; either version 2 of the
- * License, or (at your option) any later version.
- *
- * MZmine is distributed in the hope that it will be useful, but WITHOUT ANY WARRANTY; without even
- * the implied warranty of MERCHANTABILITY or FITNESS FOR A PARTICULAR PURPOSE. See the GNU General
- * Public License for more details.
- *
- * You should have received a copy of the GNU General Public License along with MZmine; if not,
- * write to the Free Software Foundation, Inc., 51 Franklin St, Fifth Floor, Boston, MA 02110-1301
- * USA
+ *  Copyright 2006-2020 The MZmine Development Team
+ *
+ *  This file is part of MZmine.
+ *
+ *  MZmine is free software; you can redistribute it and/or modify it under the terms of the GNU
+ *  General Public License as published by the Free Software Foundation; either version 2 of the
+ *  License, or (at your option) any later version.
+ *
+ *  MZmine is distributed in the hope that it will be useful, but WITHOUT ANY WARRANTY; without even
+ *  the implied warranty of MERCHANTABILITY or FITNESS FOR A PARTICULAR PURPOSE. See the GNU General
+ *  Public License for more details.
+ *
+ *  You should have received a copy of the GNU General Public License along with MZmine; if not,
+ *  write to the Free Software Foundation, Inc., 51 Franklin St, Fifth Floor, Boston, MA 02110-1301
+ *  USA
  */
 
 package io.github.mzmine.modules.dataprocessing.featdet_chromatogramdeconvolution;
 
-import java.util.ArrayList;
-import java.util.Collection;
-import java.util.List;
-import java.util.stream.Collectors;
-import javax.annotation.Nonnull;
-import javax.annotation.Nullable;
 import io.github.mzmine.datamodel.Frame;
 import io.github.mzmine.datamodel.MobilityScan;
 import io.github.mzmine.datamodel.Scan;
@@ -36,42 +30,33 @@
 import io.github.mzmine.datamodel.featuredata.impl.SimpleIonTimeSeries;
 import io.github.mzmine.datamodel.featuredata.impl.SummedIntensityMobilitySeries;
 import io.github.mzmine.util.MemoryMapStorage;
-<<<<<<< HEAD
-=======
 import java.util.ArrayList;
 import java.util.Collection;
 import java.util.List;
 import java.util.stream.Collectors;
 import org.jetbrains.annotations.NotNull;
 import org.jetbrains.annotations.Nullable;
->>>>>>> ec3f6cd0
 
 public class ResolvingUtil {
 
   /**
-   * Resolves the data with the given resolver and directly processes it to new
-   * {@link IonTimeSeries} which can be used for visualisation or feature building.
+   * Resolves the data with the given resolver and directly processes it to new {@link
+   * IonTimeSeries} which can be used for visualisation or feature building.
    *
    * @param resolver
    * @param data
-   * @param storage May be null, if the values shall be stored in ram (e.g. previews)
+   * @param storage           May be null, if the values shall be stored in ram (e.g. previews)
    * @param dimension
    * @param selectedScans
    * @param mobilogramBinning The {@link BinningMobilogramDataAccess} that shall be used to bin the
-   *        resulting summed mobilograms. May not be null if dimension ==
-   *        {@link ResolvingDimension#MOBILITY}.
+   *                          resulting summed mobilograms. May not be null if dimension == {@link
+   *                          ResolvingDimension#MOBILITY}.
    * @return
    */
-<<<<<<< HEAD
-  public static List<IonTimeSeries<? extends Scan>> resolve(@Nonnull final XYResolver resolver,
-      @Nonnull final IonTimeSeries<? extends Scan> data, @Nullable final MemoryMapStorage storage,
-      @Nonnull final ResolvingDimension dimension, List<? extends Scan> selectedScans,
-=======
   public static List<IonTimeSeries<? extends Scan>> resolve(@NotNull final XYResolver resolver,
       @NotNull final IonTimeSeries<? extends Scan> data, @Nullable final MemoryMapStorage storage,
       @NotNull final ResolvingDimension dimension,
       List<? extends Scan> selectedScans,
->>>>>>> ec3f6cd0
       @Nullable BinningMobilogramDataAccess mobilogramBinning) {
 
     assert (dimension == ResolvingDimension.MOBILITY && mobilogramBinning != null)
@@ -82,60 +67,65 @@
 
     final List<IonTimeSeries<? extends Scan>> resolvedSeries = new ArrayList<>();
     // resolve features in chromatogram
-    final Collection<List<ResolvedValue<Double, Double>>> resolvedData =
-        resolver.resolve(extractedData[0], extractedData[1], totalScans);
+    final Collection<List<ResolvedValue<Double, Double>>> resolvedData = resolver
+        .resolve(extractedData[0], extractedData[1], totalScans);
+
     //
     for (List<ResolvedValue<Double, Double>> resolvedValues : resolvedData) {
       // find start and end of the cut
       ResolvedValue<Double, Double> firstPair = resolvedValues.get(0);
       ResolvedValue<Double, Double> lastPair = resolvedValues.get(resolvedValues.size() - 1);
+
       if (dimension == ResolvingDimension.RETENTION_TIME) {
         // make a sub list of the original scans
-        List<? extends Scan> subset = data.getSpectra().stream()
-            .filter(s -> Double.compare(s.getRetentionTime(), firstPair.x) >= 0
-                && Double.compare(s.getRetentionTime(), lastPair.x) <= 0)
-            .collect(Collectors.toList());
+        List<? extends Scan> subset = data.getSpectra().stream().filter(
+            s -> Double.compare(s.getRetentionTime(), firstPair.x) >= 0
+                && Double.compare(s.getRetentionTime(), lastPair.x) <= 0).collect(
+            Collectors.toList());
         if (data instanceof SimpleIonTimeSeries) {
-          SimpleIonTimeSeries resolved =
-              ((SimpleIonTimeSeries) data).subSeries(storage, (List<Scan>) subset);
+          SimpleIonTimeSeries resolved = ((SimpleIonTimeSeries) data)
+              .subSeries(storage, (List<Scan>) subset);
           resolvedSeries.add(resolved);
         } else if (data instanceof IonMobilogramTimeSeries) {
-          IonMobilogramTimeSeries resolved = ((IonMobilogramTimeSeries) data).subSeries(storage,
-              (List<Frame>) subset, mobilogramBinning);
+          IonMobilogramTimeSeries resolved = ((IonMobilogramTimeSeries) data)
+              .subSeries(storage, (List<Frame>) subset, mobilogramBinning);
           resolvedSeries.add(resolved);
         } else {
-          throw new IllegalArgumentException(
-              "Resolving behaviour of " + data.getClass().getName() + " not specified.");
-        }
+          throw new IllegalArgumentException("Resolving behaviour of " + data.getClass().getName()
+              + " not specified.");
+        }
+
       } else if (dimension == ResolvingDimension.MOBILITY
           && data instanceof IonMobilogramTimeSeries) {
         List<IonMobilitySeries> resolvedMobilograms = new ArrayList<>();
-        for (IonMobilitySeries mobilogram : ((IonMobilogramTimeSeries) data).getMobilograms()) {
+        for (IonMobilitySeries mobilogram : ((IonMobilogramTimeSeries) data)
+            .getMobilograms()) {
           // make a sub list of the original scans
-          List<MobilityScan> subset =
-              mobilogram.getSpectra().stream()
-                  .filter(s -> Double.compare(s.getMobility(), firstPair.x) >= 0
-                      && Double.compare(s.getMobility(), lastPair.x) <= 0)
-                  .collect(Collectors.toList());
+          List<MobilityScan> subset = mobilogram.getSpectra().stream()
+              .filter(s -> Double.compare(s.getMobility(), firstPair.x) >= 0
+                  && Double.compare(s.getMobility(), lastPair.x) <= 0).collect(
+                  Collectors.toList());
           if (subset.isEmpty()) {
             continue;
           }
           // IonMobilitySeries are stored in ram until they are added to an IonMobilogramTimeSeries
-          SimpleIonMobilitySeries resolvedMobilogram =
-              (SimpleIonMobilitySeries) mobilogram.subSeries(null, subset);
+          SimpleIonMobilitySeries resolvedMobilogram = (SimpleIonMobilitySeries) mobilogram
+              .subSeries(null, subset);
           resolvedMobilograms.add(resolvedMobilogram);
         }
         if (resolvedMobilograms.isEmpty()) {
           continue;
         }
-        // IonMobilogramTimeSeries resolved = new SimpleIonMobilogramTimeSeries(
-        // storage, resolvedMobilograms);
-        IonMobilogramTimeSeries resolved =
-            IonMobilogramTimeSeriesFactory.of(storage, resolvedMobilograms, mobilogramBinning);
+
+//        IonMobilogramTimeSeries resolved = new SimpleIonMobilogramTimeSeries(
+//            storage, resolvedMobilograms);
+        IonMobilogramTimeSeries resolved = IonMobilogramTimeSeriesFactory
+            .of(storage, resolvedMobilograms, mobilogramBinning);
         resolvedSeries.add(resolved);
+
       } else {
-        throw new IllegalArgumentException(
-            "Resolving behaviour of " + data.getClass().getName() + " not specified.");
+        throw new IllegalArgumentException("Resolving behaviour of " + data.getClass().getName()
+            + " not specified.");
       }
     }
     return resolvedSeries;
@@ -147,7 +137,7 @@
    * @param data
    * @param dimension
    * @return 2d array of the requested dimension. [0][n] will represent the domain dimension, [1][n]
-   *         will represent the range dimension.
+   * will represent the range dimension.
    */
   public static double[][] extractData(@NotNull IonTimeSeries<? extends Scan> data,
       @NotNull ResolvingDimension dimension) {
@@ -167,8 +157,8 @@
         ydata = new double[summedMobilogram.getNumberOfValues()];
 
         // tims 1/k0 decreases with scan number, drift time increases
-        // MobilityType mt = mobData.getSpectra().get(0).getMobilityType();
-        // int direction = mt == MobilityType.TIMS ? -1 : +1;
+//        MobilityType mt = mobData.getSpectra().get(0).getMobilityType();
+//        int direction = mt == MobilityType.TIMS ? -1 : +1;
         int dataIndex = 0;
         for (int j = 0; j < summedMobilogram.getNumberOfValues() && j >= 0; j++) {
           xdata[dataIndex] = summedMobilogram.getMobility(j);
@@ -176,11 +166,12 @@
           dataIndex++;
         }
       } else {
-        throw new IllegalArgumentException("Cannot resolve ion mobility data for "
-            + data.getClass().getName() + ". No mobility dimension.");
+        throw new IllegalArgumentException(
+            "Cannot resolve ion mobility data for " + data.getClass().getName()
+                + ". No mobility dimension.");
       }
     }
-    return new double[][] {xdata, ydata};
+    return new double[][]{xdata, ydata};
   }
 
   /**
@@ -201,8 +192,9 @@
         return mobData.getSpectra().stream().mapToInt(f -> f.getMobilityScans().size()).max()
             .orElseThrow();
       }
-      throw new IllegalArgumentException("Cannot resolve ion mobility data for "
-          + data.getClass().getName() + ". No mobility dimension.");
+      throw new IllegalArgumentException(
+          "Cannot resolve ion mobility data for " + data.getClass().getName()
+              + ". No mobility dimension.");
     }
   }
 }