/*
 * Copyright 2006-2020 The MZmine Development Team
 *
 * This file is part of MZmine.
 *
 * MZmine is free software; you can redistribute it and/or modify it under the terms of the GNU
 * General Public License as published by the Free Software Foundation; either version 2 of the
 * License, or (at your option) any later version.
 *
 * MZmine is distributed in the hope that it will be useful, but WITHOUT ANY WARRANTY; without even
 * the implied warranty of MERCHANTABILITY or FITNESS FOR A PARTICULAR PURPOSE. See the GNU General
 * Public License for more details.
 *
 * You should have received a copy of the GNU General Public License along with MZmine; if not,
 * write to the Free Software Foundation, Inc., 51 Franklin St, Fifth Floor, Boston, MA 02110-1301
 * USA
 */

package io.github.mzmine.modules.dataprocessing.featdet_manual;

import java.awt.BasicStroke;
import java.awt.BorderLayout;
import java.awt.Dimension;
import java.awt.Stroke;
import java.awt.Toolkit;
import java.awt.geom.Rectangle2D;
import java.text.NumberFormat;
import java.util.logging.Logger;
import javax.swing.SwingUtilities;
import org.jfree.chart.fx.interaction.ChartMouseEventFX;
import org.jfree.chart.fx.interaction.ChartMouseListenerFX;
import org.jfree.chart.plot.ValueMarker;
import org.jfree.chart.plot.XYPlot;
import com.google.common.collect.Range;
import io.github.mzmine.datamodel.RawDataFile;
import io.github.mzmine.datamodel.Scan;
import io.github.mzmine.main.MZmineCore;
import io.github.mzmine.modules.visualization.chromatogram.TICDataSet;
import io.github.mzmine.modules.visualization.chromatogram.TICPlot;
import io.github.mzmine.modules.visualization.chromatogram.TICPlotType;
import io.github.mzmine.parameters.ParameterSet;
import io.github.mzmine.parameters.dialogs.ParameterSetupDialog;
import io.github.mzmine.parameters.parametertypes.ranges.DoubleRangeComponent;
import io.github.mzmine.parameters.parametertypes.selectors.ScanSelection;
import io.github.mzmine.taskcontrol.AbstractTask;
import io.github.mzmine.taskcontrol.Task;
import io.github.mzmine.taskcontrol.TaskStatus;
import io.github.mzmine.util.PeakUtils;
import io.github.mzmine.util.javafx.FxColorUtil;
import io.github.mzmine.util.javafx.FxIconUtil;
import javafx.geometry.Point2D;
import javafx.scene.control.Button;
import javafx.scene.control.Label;
import javafx.scene.control.Separator;
import javafx.scene.control.TextField;
import javafx.scene.control.Tooltip;
import javafx.scene.image.Image;
import javafx.scene.image.ImageView;
import javafx.scene.layout.Background;
import javafx.scene.layout.BackgroundFill;
import javafx.scene.layout.BorderPane;
import javafx.scene.layout.FlowPane;
import javafx.scene.paint.Color;

public class XICManualPickerDialog extends ParameterSetupDialog {

  private static final long serialVersionUID = 1L;

  private static final Logger logger = Logger.getLogger(XICManualPickerDialog.class.getName());

  private static final Image icoLower =
      FxIconUtil.loadImageFromResources("icons/integration_lowerboundary.png");
  private static final Image icoUpper =
      FxIconUtil.loadImageFromResources("icons/integration_upperboundary.png");

  protected Range<Double> mzRange, rtRange;
  protected RawDataFile rawDataFile;
  protected ParameterSet parameters;
  protected DoubleRangeComponent rtRangeComp;
  // protected JComponent origRangeComp;

  protected double lower, upper;

  protected TICDataSet dataSet;

  protected Button setLower, setUpper;
  protected TextField txtArea;

  protected NumberFormat intensityFormat, mzFormat;

  public enum NextBorder {
    LOWER, UPPER
  };

  private enum InputSource {
    OTHER, GRAPH
  }

  protected InputSource inputSource;
  protected NextBorder nextBorder;

  // XYPlot
  private TICPlot ticPlot;

  public XICManualPickerDialog(boolean valueCheckRequired, ParameterSet parameters) {
    super(valueCheckRequired, parameters);

<<<<<<< HEAD
    Color l = new Color(50, 255, 50, 150);
    Color u = new Color(255, 50, 50, 150);
=======
    Color l = MZmineCore.getConfiguration().getDefaultColorPalette().get(1);
    Color u = MZmineCore.getConfiguration().getDefaultColorPalette().get(2);
>>>>>>> 882b00ed
    Stroke stroke = new BasicStroke(1.0f);

    // make new panel, put tic into the middle of a border layout.
    // remove(this.paramsPane);

    rtRangeComp = new DoubleRangeComponent(MZmineCore.getConfiguration().getRTFormat());
    rtRangeComp.getMinTxtField().setOnKeyTyped(e -> updatePlot());
    rtRangeComp.getMaxTxtField().setOnKeyTyped(e -> updatePlot());

    Label rtLabel = new Label("Retention time range");
    paramsPane.add(rtLabel, 0, getNumberOfParameters() + 1);
    paramsPane.add(rtRangeComp, 1, getNumberOfParameters() + 1);

    BorderLayout borderLayout = new BorderLayout();
    BorderPane pnlNewMain = new BorderPane();

    // put another border layout for south of the new main panel, so we can
    // place controls and
    // integration specific stuff there
    BorderPane pnlControlsAndParameters = new BorderPane();
    pnlControlsAndParameters.setCenter(this.paramsPane);
    pnlNewMain.setBottom(pnlControlsAndParameters);

    // now make another panel to put the integration specific stuff, like
    // the buttons and the
    // current area
    FlowPane pnlIntegration = new FlowPane();
    setLower = new Button(null, new ImageView(icoLower));
    setLower.setTooltip(new Tooltip("Set the lower integration boundary."));
    setLower.setOnAction(e -> {
      nextBorder = NextBorder.LOWER;
      setButtonBackground();
    });
    setUpper = new Button(null, new ImageView(icoUpper));
    setUpper.setTooltip(new Tooltip("Set the upper integration boundary."));
    setUpper.setOnAction(e -> {
      nextBorder = NextBorder.UPPER;
      setButtonBackground();
    });

    txtArea = new TextField();
    txtArea.setPrefColumnCount(10);
    txtArea.setEditable(false);
    pnlIntegration.getChildren().addAll(setLower, setUpper, new Separator(), new Label("Area: "),
        txtArea);

    pnlControlsAndParameters.setTop(pnlIntegration);

    ticPlot = new TICPlot();
    // ticPlot.setBorder(BorderFactory.createEtchedBorder(EtchedBorder.RAISED));
    // ticPlot.setMinimumSize(new Dimension(400, 200));
    Dimension screenSize = Toolkit.getDefaultToolkit().getScreenSize();
    // ticPlot.setPreferredSize(
    // new Dimension((int) (screenSize.getWidth() / 1.3d), (int) (screenSize.getHeight() / 1.8d)));
    pnlNewMain.setCenter(ticPlot);

    // add a mouse listener to place the boundaries
    getTicPlot().addChartMouseListener(new ChartMouseListenerFX() {

      // https://stackoverflow.com/questions/1512112/jfreechart-get-mouse-coordinates
      @Override // draw a marker at the current position
      public void chartMouseMoved(ChartMouseEventFX event) {

        Rectangle2D plotArea =
            getTicPlot().getCanvas().getRenderingInfo().getPlotInfo().getDataArea();
        XYPlot plot = ticPlot.getXYPlot();
        double rtValue = plot.getDomainAxis().java2DToValue(event.getTrigger().getSceneX(),
            plotArea, plot.getDomainAxisEdge());

        java.awt.Color clr = FxColorUtil.fxColorToAWT((nextBorder == NextBorder.LOWER) ? l : u);
        addMarkers();
        plot.addDomainMarker(new ValueMarker(rtValue, clr, stroke));
      }

      @Override
      public void chartMouseClicked(ChartMouseEventFX event) {
        Point2D screenPoint =
            new Point2D(event.getTrigger().getScreenX(), event.getTrigger().getScreenY());
        Point2D p = ticPlot.screenToLocal(screenPoint);
        Rectangle2D plotArea =
            getTicPlot().getCanvas().getRenderingInfo().getPlotInfo().getDataArea();


        XYPlot plot = ticPlot.getXYPlot();
        double rtValue =
            plot.getDomainAxis().java2DToValue(p.getX(), plotArea, plot.getDomainAxisEdge());

        inputSource = InputSource.GRAPH;
        setRTBoundary(rtValue);
        inputSource = InputSource.OTHER;
      }
    });

    mainPane.setRight(pnlNewMain);



    nextBorder = NextBorder.LOWER;
    inputSource = InputSource.OTHER;

    this.parameters = parameters;
    mzRange = parameters.getParameter(XICManualPickerParameters.mzRange).getValue();
    rtRange = parameters.getParameter(XICManualPickerParameters.rtRange).getValue();
    rawDataFile = parameters.getParameter(XICManualPickerParameters.rawDataFiles).getValue()
        .getSpecificFiles()[0];

    ScanSelection sel = new ScanSelection(rawDataFile.getDataRTRange(), 1);
    Scan[] scans = sel.getMatchingScans(rawDataFile);
    dataSet = new TICDataSet(rawDataFile, scans, mzRange, null);

    getTicPlot().addTICDataset(dataSet);
    getTicPlot().setPlotType(TICPlotType.TIC);

    lower = rtRange.lowerEndpoint();
    upper = rtRange.upperEndpoint();
    getTicPlot().getXYPlot()
        .addDomainMarker(new ValueMarker(lower, java.awt.Color.GREEN, new BasicStroke(1.0f)));
    getTicPlot().getXYPlot()
        .addDomainMarker(new ValueMarker(upper, java.awt.Color.RED, new BasicStroke(1.0f)));

    mzFormat = MZmineCore.getConfiguration().getMZFormat();
    intensityFormat = MZmineCore.getConfiguration().getIntensityFormat();

    rtRangeComp.setValue(rtRange);
    setButtonBackground();
    calcArea();
  }



  private void setRTBoundary(double rt) {
    if (rt <= rtRange.lowerEndpoint() || nextBorder == NextBorder.LOWER) {
      lower = rt;
      nextBorder = NextBorder.UPPER;
    } else if (nextBorder == NextBorder.UPPER && rt >= lower) {
      upper = rt;
      nextBorder = NextBorder.LOWER;
    }
    setButtonBackground();
    // use addMarkers() once here, to visually accept invalid inputs, they
    // might be corrected later
    // on.
    addMarkers();
    checkRanges();
    rtRangeComp.setValue(rtRange);
    calcArea();
    setValuesToRangeParameter();
  }

  private boolean checkRanges() {
    if (upper > lower) {
      rtRange = Range.closed(lower, upper);
      return true;
    }
    return false;
  }

  private void setValuesToRangeParameter() {
    if (!checkRanges() || rtRange == null)
      return;
    parameters.getParameter(XICManualPickerParameters.rtRange).setValue(rtRange);;
  }

  @Override
  public void parametersChanged() {}

  private void addMarkers() {
    getTicPlot().getXYPlot().clearDomainMarkers();
    getTicPlot().getXYPlot()
        .addDomainMarker(new ValueMarker(lower, java.awt.Color.GREEN, new BasicStroke(1.0f)));
    getTicPlot().getXYPlot()
        .addDomainMarker(new ValueMarker(upper, java.awt.Color.RED, new BasicStroke(1.0f)));
  }

  private void calcArea() {
    if (!checkRanges())
      return;

    Task integration = new AbstractTask() {

      @Override
      public void run() {
        setStatus(TaskStatus.PROCESSING);
        double area = PeakUtils.integrateOverMzRtRange(rawDataFile, rtRange, mzRange);
        SwingUtilities.invokeLater(new Runnable() {

          @Override
          public void run() {
            txtArea.setText(intensityFormat.format(area));
          }
        });
        setStatus(TaskStatus.FINISHED);
      }

      @Override
      public String getTaskDescription() {
        return "Manual integration of m/z "
            + mzFormat.format((mzRange.lowerEndpoint() + mzRange.upperEndpoint()) / 2);
      }

      @Override
      public double getFinishedPercentage() {
        return 0;
      }
    };

    MZmineCore.getTaskController().addTask(integration);
  }



  public TICPlot getTicPlot() {
    return ticPlot;
  }

  public void setTicPlot(TICPlot ticPlot) {
    this.ticPlot = ticPlot;
  }

  private void setButtonBackground() {
    if (nextBorder == NextBorder.UPPER) {
      setLower.setBackground(new Background(new BackgroundFill(Color.WHITE, null, null)));
      setUpper.setBackground(new Background(new BackgroundFill(Color.RED, null, null)));
    } else {
      setLower.setBackground(new Background(new BackgroundFill(Color.GREEN, null, null)));
      setUpper.setBackground(new Background(new BackgroundFill(Color.WHITE, null, null)));
    }
  }



  public void updatePlot() {
    // logger.info(event.getType().toString() + " source: " +
    // inputSource.toString());
    parametersChanged();
    if (inputSource == InputSource.OTHER && checkRtComponentValue()) {
      rtRange = rtRangeComp.getValue();
      lower = rtRange.lowerEndpoint();
      upper = rtRange.upperEndpoint();
      addMarkers();
      setValuesToRangeParameter();
      calcArea();
    }
  }



  private boolean checkRtComponentValue() {
    Range<Double> value = rtRangeComp.getValue();
    if (value == null) {
      return false;
    }
    if (!value.hasLowerBound() || !value.hasUpperBound())
      return false;

    if (value != null) {
      if (value.lowerEndpoint() > value.upperEndpoint()) {
        return false;
      }
      if (value.lowerEndpoint() >= value.upperEndpoint()) {
        return false;
      }
    }
    return true;
  }
}
<|MERGE_RESOLUTION|>--- conflicted
+++ resolved
@@ -1,380 +1,375 @@
-/*
- * Copyright 2006-2020 The MZmine Development Team
- *
- * This file is part of MZmine.
- *
- * MZmine is free software; you can redistribute it and/or modify it under the terms of the GNU
- * General Public License as published by the Free Software Foundation; either version 2 of the
- * License, or (at your option) any later version.
- *
- * MZmine is distributed in the hope that it will be useful, but WITHOUT ANY WARRANTY; without even
- * the implied warranty of MERCHANTABILITY or FITNESS FOR A PARTICULAR PURPOSE. See the GNU General
- * Public License for more details.
- *
- * You should have received a copy of the GNU General Public License along with MZmine; if not,
- * write to the Free Software Foundation, Inc., 51 Franklin St, Fifth Floor, Boston, MA 02110-1301
- * USA
- */
-
-package io.github.mzmine.modules.dataprocessing.featdet_manual;
-
-import java.awt.BasicStroke;
-import java.awt.BorderLayout;
-import java.awt.Dimension;
-import java.awt.Stroke;
-import java.awt.Toolkit;
-import java.awt.geom.Rectangle2D;
-import java.text.NumberFormat;
-import java.util.logging.Logger;
-import javax.swing.SwingUtilities;
-import org.jfree.chart.fx.interaction.ChartMouseEventFX;
-import org.jfree.chart.fx.interaction.ChartMouseListenerFX;
-import org.jfree.chart.plot.ValueMarker;
-import org.jfree.chart.plot.XYPlot;
-import com.google.common.collect.Range;
-import io.github.mzmine.datamodel.RawDataFile;
-import io.github.mzmine.datamodel.Scan;
-import io.github.mzmine.main.MZmineCore;
-import io.github.mzmine.modules.visualization.chromatogram.TICDataSet;
-import io.github.mzmine.modules.visualization.chromatogram.TICPlot;
-import io.github.mzmine.modules.visualization.chromatogram.TICPlotType;
-import io.github.mzmine.parameters.ParameterSet;
-import io.github.mzmine.parameters.dialogs.ParameterSetupDialog;
-import io.github.mzmine.parameters.parametertypes.ranges.DoubleRangeComponent;
-import io.github.mzmine.parameters.parametertypes.selectors.ScanSelection;
-import io.github.mzmine.taskcontrol.AbstractTask;
-import io.github.mzmine.taskcontrol.Task;
-import io.github.mzmine.taskcontrol.TaskStatus;
-import io.github.mzmine.util.PeakUtils;
-import io.github.mzmine.util.javafx.FxColorUtil;
-import io.github.mzmine.util.javafx.FxIconUtil;
-import javafx.geometry.Point2D;
-import javafx.scene.control.Button;
-import javafx.scene.control.Label;
-import javafx.scene.control.Separator;
-import javafx.scene.control.TextField;
-import javafx.scene.control.Tooltip;
-import javafx.scene.image.Image;
-import javafx.scene.image.ImageView;
-import javafx.scene.layout.Background;
-import javafx.scene.layout.BackgroundFill;
-import javafx.scene.layout.BorderPane;
-import javafx.scene.layout.FlowPane;
-import javafx.scene.paint.Color;
-
-public class XICManualPickerDialog extends ParameterSetupDialog {
-
-  private static final long serialVersionUID = 1L;
-
-  private static final Logger logger = Logger.getLogger(XICManualPickerDialog.class.getName());
-
-  private static final Image icoLower =
-      FxIconUtil.loadImageFromResources("icons/integration_lowerboundary.png");
-  private static final Image icoUpper =
-      FxIconUtil.loadImageFromResources("icons/integration_upperboundary.png");
-
-  protected Range<Double> mzRange, rtRange;
-  protected RawDataFile rawDataFile;
-  protected ParameterSet parameters;
-  protected DoubleRangeComponent rtRangeComp;
-  // protected JComponent origRangeComp;
-
-  protected double lower, upper;
-
-  protected TICDataSet dataSet;
-
-  protected Button setLower, setUpper;
-  protected TextField txtArea;
-
-  protected NumberFormat intensityFormat, mzFormat;
-
-  public enum NextBorder {
-    LOWER, UPPER
-  };
-
-  private enum InputSource {
-    OTHER, GRAPH
-  }
-
-  protected InputSource inputSource;
-  protected NextBorder nextBorder;
-
-  // XYPlot
-  private TICPlot ticPlot;
-
-  public XICManualPickerDialog(boolean valueCheckRequired, ParameterSet parameters) {
-    super(valueCheckRequired, parameters);
-
-<<<<<<< HEAD
-    Color l = new Color(50, 255, 50, 150);
-    Color u = new Color(255, 50, 50, 150);
-=======
-    Color l = MZmineCore.getConfiguration().getDefaultColorPalette().get(1);
-    Color u = MZmineCore.getConfiguration().getDefaultColorPalette().get(2);
->>>>>>> 882b00ed
-    Stroke stroke = new BasicStroke(1.0f);
-
-    // make new panel, put tic into the middle of a border layout.
-    // remove(this.paramsPane);
-
-    rtRangeComp = new DoubleRangeComponent(MZmineCore.getConfiguration().getRTFormat());
-    rtRangeComp.getMinTxtField().setOnKeyTyped(e -> updatePlot());
-    rtRangeComp.getMaxTxtField().setOnKeyTyped(e -> updatePlot());
-
-    Label rtLabel = new Label("Retention time range");
-    paramsPane.add(rtLabel, 0, getNumberOfParameters() + 1);
-    paramsPane.add(rtRangeComp, 1, getNumberOfParameters() + 1);
-
-    BorderLayout borderLayout = new BorderLayout();
-    BorderPane pnlNewMain = new BorderPane();
-
-    // put another border layout for south of the new main panel, so we can
-    // place controls and
-    // integration specific stuff there
-    BorderPane pnlControlsAndParameters = new BorderPane();
-    pnlControlsAndParameters.setCenter(this.paramsPane);
-    pnlNewMain.setBottom(pnlControlsAndParameters);
-
-    // now make another panel to put the integration specific stuff, like
-    // the buttons and the
-    // current area
-    FlowPane pnlIntegration = new FlowPane();
-    setLower = new Button(null, new ImageView(icoLower));
-    setLower.setTooltip(new Tooltip("Set the lower integration boundary."));
-    setLower.setOnAction(e -> {
-      nextBorder = NextBorder.LOWER;
-      setButtonBackground();
-    });
-    setUpper = new Button(null, new ImageView(icoUpper));
-    setUpper.setTooltip(new Tooltip("Set the upper integration boundary."));
-    setUpper.setOnAction(e -> {
-      nextBorder = NextBorder.UPPER;
-      setButtonBackground();
-    });
-
-    txtArea = new TextField();
-    txtArea.setPrefColumnCount(10);
-    txtArea.setEditable(false);
-    pnlIntegration.getChildren().addAll(setLower, setUpper, new Separator(), new Label("Area: "),
-        txtArea);
-
-    pnlControlsAndParameters.setTop(pnlIntegration);
-
-    ticPlot = new TICPlot();
-    // ticPlot.setBorder(BorderFactory.createEtchedBorder(EtchedBorder.RAISED));
-    // ticPlot.setMinimumSize(new Dimension(400, 200));
-    Dimension screenSize = Toolkit.getDefaultToolkit().getScreenSize();
-    // ticPlot.setPreferredSize(
-    // new Dimension((int) (screenSize.getWidth() / 1.3d), (int) (screenSize.getHeight() / 1.8d)));
-    pnlNewMain.setCenter(ticPlot);
-
-    // add a mouse listener to place the boundaries
-    getTicPlot().addChartMouseListener(new ChartMouseListenerFX() {
-
-      // https://stackoverflow.com/questions/1512112/jfreechart-get-mouse-coordinates
-      @Override // draw a marker at the current position
-      public void chartMouseMoved(ChartMouseEventFX event) {
-
-        Rectangle2D plotArea =
-            getTicPlot().getCanvas().getRenderingInfo().getPlotInfo().getDataArea();
-        XYPlot plot = ticPlot.getXYPlot();
-        double rtValue = plot.getDomainAxis().java2DToValue(event.getTrigger().getSceneX(),
-            plotArea, plot.getDomainAxisEdge());
-
-        java.awt.Color clr = FxColorUtil.fxColorToAWT((nextBorder == NextBorder.LOWER) ? l : u);
-        addMarkers();
-        plot.addDomainMarker(new ValueMarker(rtValue, clr, stroke));
-      }
-
-      @Override
-      public void chartMouseClicked(ChartMouseEventFX event) {
-        Point2D screenPoint =
-            new Point2D(event.getTrigger().getScreenX(), event.getTrigger().getScreenY());
-        Point2D p = ticPlot.screenToLocal(screenPoint);
-        Rectangle2D plotArea =
-            getTicPlot().getCanvas().getRenderingInfo().getPlotInfo().getDataArea();
-
-
-        XYPlot plot = ticPlot.getXYPlot();
-        double rtValue =
-            plot.getDomainAxis().java2DToValue(p.getX(), plotArea, plot.getDomainAxisEdge());
-
-        inputSource = InputSource.GRAPH;
-        setRTBoundary(rtValue);
-        inputSource = InputSource.OTHER;
-      }
-    });
-
-    mainPane.setRight(pnlNewMain);
-
-
-
-    nextBorder = NextBorder.LOWER;
-    inputSource = InputSource.OTHER;
-
-    this.parameters = parameters;
-    mzRange = parameters.getParameter(XICManualPickerParameters.mzRange).getValue();
-    rtRange = parameters.getParameter(XICManualPickerParameters.rtRange).getValue();
-    rawDataFile = parameters.getParameter(XICManualPickerParameters.rawDataFiles).getValue()
-        .getSpecificFiles()[0];
-
-    ScanSelection sel = new ScanSelection(rawDataFile.getDataRTRange(), 1);
-    Scan[] scans = sel.getMatchingScans(rawDataFile);
-    dataSet = new TICDataSet(rawDataFile, scans, mzRange, null);
-
-    getTicPlot().addTICDataset(dataSet);
-    getTicPlot().setPlotType(TICPlotType.TIC);
-
-    lower = rtRange.lowerEndpoint();
-    upper = rtRange.upperEndpoint();
-    getTicPlot().getXYPlot()
-        .addDomainMarker(new ValueMarker(lower, java.awt.Color.GREEN, new BasicStroke(1.0f)));
-    getTicPlot().getXYPlot()
-        .addDomainMarker(new ValueMarker(upper, java.awt.Color.RED, new BasicStroke(1.0f)));
-
-    mzFormat = MZmineCore.getConfiguration().getMZFormat();
-    intensityFormat = MZmineCore.getConfiguration().getIntensityFormat();
-
-    rtRangeComp.setValue(rtRange);
-    setButtonBackground();
-    calcArea();
-  }
-
-
-
-  private void setRTBoundary(double rt) {
-    if (rt <= rtRange.lowerEndpoint() || nextBorder == NextBorder.LOWER) {
-      lower = rt;
-      nextBorder = NextBorder.UPPER;
-    } else if (nextBorder == NextBorder.UPPER && rt >= lower) {
-      upper = rt;
-      nextBorder = NextBorder.LOWER;
-    }
-    setButtonBackground();
-    // use addMarkers() once here, to visually accept invalid inputs, they
-    // might be corrected later
-    // on.
-    addMarkers();
-    checkRanges();
-    rtRangeComp.setValue(rtRange);
-    calcArea();
-    setValuesToRangeParameter();
-  }
-
-  private boolean checkRanges() {
-    if (upper > lower) {
-      rtRange = Range.closed(lower, upper);
-      return true;
-    }
-    return false;
-  }
-
-  private void setValuesToRangeParameter() {
-    if (!checkRanges() || rtRange == null)
-      return;
-    parameters.getParameter(XICManualPickerParameters.rtRange).setValue(rtRange);;
-  }
-
-  @Override
-  public void parametersChanged() {}
-
-  private void addMarkers() {
-    getTicPlot().getXYPlot().clearDomainMarkers();
-    getTicPlot().getXYPlot()
-        .addDomainMarker(new ValueMarker(lower, java.awt.Color.GREEN, new BasicStroke(1.0f)));
-    getTicPlot().getXYPlot()
-        .addDomainMarker(new ValueMarker(upper, java.awt.Color.RED, new BasicStroke(1.0f)));
-  }
-
-  private void calcArea() {
-    if (!checkRanges())
-      return;
-
-    Task integration = new AbstractTask() {
-
-      @Override
-      public void run() {
-        setStatus(TaskStatus.PROCESSING);
-        double area = PeakUtils.integrateOverMzRtRange(rawDataFile, rtRange, mzRange);
-        SwingUtilities.invokeLater(new Runnable() {
-
-          @Override
-          public void run() {
-            txtArea.setText(intensityFormat.format(area));
-          }
-        });
-        setStatus(TaskStatus.FINISHED);
-      }
-
-      @Override
-      public String getTaskDescription() {
-        return "Manual integration of m/z "
-            + mzFormat.format((mzRange.lowerEndpoint() + mzRange.upperEndpoint()) / 2);
-      }
-
-      @Override
-      public double getFinishedPercentage() {
-        return 0;
-      }
-    };
-
-    MZmineCore.getTaskController().addTask(integration);
-  }
-
-
-
-  public TICPlot getTicPlot() {
-    return ticPlot;
-  }
-
-  public void setTicPlot(TICPlot ticPlot) {
-    this.ticPlot = ticPlot;
-  }
-
-  private void setButtonBackground() {
-    if (nextBorder == NextBorder.UPPER) {
-      setLower.setBackground(new Background(new BackgroundFill(Color.WHITE, null, null)));
-      setUpper.setBackground(new Background(new BackgroundFill(Color.RED, null, null)));
-    } else {
-      setLower.setBackground(new Background(new BackgroundFill(Color.GREEN, null, null)));
-      setUpper.setBackground(new Background(new BackgroundFill(Color.WHITE, null, null)));
-    }
-  }
-
-
-
-  public void updatePlot() {
-    // logger.info(event.getType().toString() + " source: " +
-    // inputSource.toString());
-    parametersChanged();
-    if (inputSource == InputSource.OTHER && checkRtComponentValue()) {
-      rtRange = rtRangeComp.getValue();
-      lower = rtRange.lowerEndpoint();
-      upper = rtRange.upperEndpoint();
-      addMarkers();
-      setValuesToRangeParameter();
-      calcArea();
-    }
-  }
-
-
-
-  private boolean checkRtComponentValue() {
-    Range<Double> value = rtRangeComp.getValue();
-    if (value == null) {
-      return false;
-    }
-    if (!value.hasLowerBound() || !value.hasUpperBound())
-      return false;
-
-    if (value != null) {
-      if (value.lowerEndpoint() > value.upperEndpoint()) {
-        return false;
-      }
-      if (value.lowerEndpoint() >= value.upperEndpoint()) {
-        return false;
-      }
-    }
-    return true;
-  }
-}
+/*
+ * Copyright 2006-2020 The MZmine Development Team
+ *
+ * This file is part of MZmine.
+ *
+ * MZmine is free software; you can redistribute it and/or modify it under the terms of the GNU
+ * General Public License as published by the Free Software Foundation; either version 2 of the
+ * License, or (at your option) any later version.
+ *
+ * MZmine is distributed in the hope that it will be useful, but WITHOUT ANY WARRANTY; without even
+ * the implied warranty of MERCHANTABILITY or FITNESS FOR A PARTICULAR PURPOSE. See the GNU General
+ * Public License for more details.
+ *
+ * You should have received a copy of the GNU General Public License along with MZmine; if not,
+ * write to the Free Software Foundation, Inc., 51 Franklin St, Fifth Floor, Boston, MA 02110-1301
+ * USA
+ */
+
+package io.github.mzmine.modules.dataprocessing.featdet_manual;
+
+import java.awt.BasicStroke;
+import java.awt.BorderLayout;
+import java.awt.Dimension;
+import java.awt.Stroke;
+import java.awt.Toolkit;
+import java.awt.geom.Rectangle2D;
+import java.text.NumberFormat;
+import java.util.logging.Logger;
+import javax.swing.SwingUtilities;
+import org.jfree.chart.fx.interaction.ChartMouseEventFX;
+import org.jfree.chart.fx.interaction.ChartMouseListenerFX;
+import org.jfree.chart.plot.ValueMarker;
+import org.jfree.chart.plot.XYPlot;
+import com.google.common.collect.Range;
+import io.github.mzmine.datamodel.RawDataFile;
+import io.github.mzmine.datamodel.Scan;
+import io.github.mzmine.main.MZmineCore;
+import io.github.mzmine.modules.visualization.chromatogram.TICDataSet;
+import io.github.mzmine.modules.visualization.chromatogram.TICPlot;
+import io.github.mzmine.modules.visualization.chromatogram.TICPlotType;
+import io.github.mzmine.parameters.ParameterSet;
+import io.github.mzmine.parameters.dialogs.ParameterSetupDialog;
+import io.github.mzmine.parameters.parametertypes.ranges.DoubleRangeComponent;
+import io.github.mzmine.parameters.parametertypes.selectors.ScanSelection;
+import io.github.mzmine.taskcontrol.AbstractTask;
+import io.github.mzmine.taskcontrol.Task;
+import io.github.mzmine.taskcontrol.TaskStatus;
+import io.github.mzmine.util.PeakUtils;
+import io.github.mzmine.util.javafx.FxColorUtil;
+import io.github.mzmine.util.javafx.FxIconUtil;
+import javafx.geometry.Point2D;
+import javafx.scene.control.Button;
+import javafx.scene.control.Label;
+import javafx.scene.control.Separator;
+import javafx.scene.control.TextField;
+import javafx.scene.control.Tooltip;
+import javafx.scene.image.Image;
+import javafx.scene.image.ImageView;
+import javafx.scene.layout.Background;
+import javafx.scene.layout.BackgroundFill;
+import javafx.scene.layout.BorderPane;
+import javafx.scene.layout.FlowPane;
+import javafx.scene.paint.Color;
+
+public class XICManualPickerDialog extends ParameterSetupDialog {
+
+  private static final long serialVersionUID = 1L;
+
+  private static final Logger logger = Logger.getLogger(XICManualPickerDialog.class.getName());
+
+  private static final Image icoLower =
+      FxIconUtil.loadImageFromResources("icons/integration_lowerboundary.png");
+  private static final Image icoUpper =
+      FxIconUtil.loadImageFromResources("icons/integration_upperboundary.png");
+
+  protected Range<Double> mzRange, rtRange;
+  protected RawDataFile rawDataFile;
+  protected ParameterSet parameters;
+  protected DoubleRangeComponent rtRangeComp;
+  // protected JComponent origRangeComp;
+
+  protected double lower, upper;
+
+  protected TICDataSet dataSet;
+
+  protected Button setLower, setUpper;
+  protected TextField txtArea;
+
+  protected NumberFormat intensityFormat, mzFormat;
+
+  public enum NextBorder {
+    LOWER, UPPER
+  };
+
+  private enum InputSource {
+    OTHER, GRAPH
+  }
+
+  protected InputSource inputSource;
+  protected NextBorder nextBorder;
+
+  // XYPlot
+  private TICPlot ticPlot;
+
+  public XICManualPickerDialog(boolean valueCheckRequired, ParameterSet parameters) {
+    super(valueCheckRequired, parameters);
+
+    Color l = MZmineCore.getConfiguration().getDefaultColorPalette().get(1);
+    Color u = MZmineCore.getConfiguration().getDefaultColorPalette().get(2);
+    Stroke stroke = new BasicStroke(1.0f);
+
+    // make new panel, put tic into the middle of a border layout.
+    // remove(this.paramsPane);
+
+    rtRangeComp = new DoubleRangeComponent(MZmineCore.getConfiguration().getRTFormat());
+    rtRangeComp.getMinTxtField().setOnKeyTyped(e -> updatePlot());
+    rtRangeComp.getMaxTxtField().setOnKeyTyped(e -> updatePlot());
+
+    Label rtLabel = new Label("Retention time range");
+    paramsPane.add(rtLabel, 0, getNumberOfParameters() + 1);
+    paramsPane.add(rtRangeComp, 1, getNumberOfParameters() + 1);
+
+    BorderLayout borderLayout = new BorderLayout();
+    BorderPane pnlNewMain = new BorderPane();
+
+    // put another border layout for south of the new main panel, so we can
+    // place controls and
+    // integration specific stuff there
+    BorderPane pnlControlsAndParameters = new BorderPane();
+    pnlControlsAndParameters.setCenter(this.paramsPane);
+    pnlNewMain.setBottom(pnlControlsAndParameters);
+
+    // now make another panel to put the integration specific stuff, like
+    // the buttons and the
+    // current area
+    FlowPane pnlIntegration = new FlowPane();
+    setLower = new Button(null, new ImageView(icoLower));
+    setLower.setTooltip(new Tooltip("Set the lower integration boundary."));
+    setLower.setOnAction(e -> {
+      nextBorder = NextBorder.LOWER;
+      setButtonBackground();
+    });
+    setUpper = new Button(null, new ImageView(icoUpper));
+    setUpper.setTooltip(new Tooltip("Set the upper integration boundary."));
+    setUpper.setOnAction(e -> {
+      nextBorder = NextBorder.UPPER;
+      setButtonBackground();
+    });
+
+    txtArea = new TextField();
+    txtArea.setPrefColumnCount(10);
+    txtArea.setEditable(false);
+    pnlIntegration.getChildren().addAll(setLower, setUpper, new Separator(), new Label("Area: "),
+        txtArea);
+
+    pnlControlsAndParameters.setTop(pnlIntegration);
+
+    ticPlot = new TICPlot();
+    // ticPlot.setBorder(BorderFactory.createEtchedBorder(EtchedBorder.RAISED));
+    // ticPlot.setMinimumSize(new Dimension(400, 200));
+    Dimension screenSize = Toolkit.getDefaultToolkit().getScreenSize();
+    // ticPlot.setPreferredSize(
+    // new Dimension((int) (screenSize.getWidth() / 1.3d), (int) (screenSize.getHeight() / 1.8d)));
+    pnlNewMain.setCenter(ticPlot);
+
+    // add a mouse listener to place the boundaries
+    getTicPlot().addChartMouseListener(new ChartMouseListenerFX() {
+
+      // https://stackoverflow.com/questions/1512112/jfreechart-get-mouse-coordinates
+      @Override // draw a marker at the current position
+      public void chartMouseMoved(ChartMouseEventFX event) {
+
+        Rectangle2D plotArea =
+            getTicPlot().getCanvas().getRenderingInfo().getPlotInfo().getDataArea();
+        XYPlot plot = ticPlot.getXYPlot();
+        double rtValue = plot.getDomainAxis().java2DToValue(event.getTrigger().getSceneX(),
+            plotArea, plot.getDomainAxisEdge());
+
+        java.awt.Color clr = FxColorUtil.fxColorToAWT((nextBorder == NextBorder.LOWER) ? l : u);
+        addMarkers();
+        plot.addDomainMarker(new ValueMarker(rtValue, clr, stroke));
+      }
+
+      @Override
+      public void chartMouseClicked(ChartMouseEventFX event) {
+        Point2D screenPoint =
+            new Point2D(event.getTrigger().getScreenX(), event.getTrigger().getScreenY());
+        Point2D p = ticPlot.screenToLocal(screenPoint);
+        Rectangle2D plotArea =
+            getTicPlot().getCanvas().getRenderingInfo().getPlotInfo().getDataArea();
+
+
+        XYPlot plot = ticPlot.getXYPlot();
+        double rtValue =
+            plot.getDomainAxis().java2DToValue(p.getX(), plotArea, plot.getDomainAxisEdge());
+
+        inputSource = InputSource.GRAPH;
+        setRTBoundary(rtValue);
+        inputSource = InputSource.OTHER;
+      }
+    });
+
+    mainPane.setRight(pnlNewMain);
+
+
+
+    nextBorder = NextBorder.LOWER;
+    inputSource = InputSource.OTHER;
+
+    this.parameters = parameters;
+    mzRange = parameters.getParameter(XICManualPickerParameters.mzRange).getValue();
+    rtRange = parameters.getParameter(XICManualPickerParameters.rtRange).getValue();
+    rawDataFile = parameters.getParameter(XICManualPickerParameters.rawDataFiles).getValue()
+        .getSpecificFiles()[0];
+
+    ScanSelection sel = new ScanSelection(rawDataFile.getDataRTRange(), 1);
+    Scan[] scans = sel.getMatchingScans(rawDataFile);
+    dataSet = new TICDataSet(rawDataFile, scans, mzRange, null);
+
+    getTicPlot().addTICDataset(dataSet);
+    getTicPlot().setPlotType(TICPlotType.TIC);
+
+    lower = rtRange.lowerEndpoint();
+    upper = rtRange.upperEndpoint();
+    getTicPlot().getXYPlot()
+        .addDomainMarker(new ValueMarker(lower, java.awt.Color.GREEN, new BasicStroke(1.0f)));
+    getTicPlot().getXYPlot()
+        .addDomainMarker(new ValueMarker(upper, java.awt.Color.RED, new BasicStroke(1.0f)));
+
+    mzFormat = MZmineCore.getConfiguration().getMZFormat();
+    intensityFormat = MZmineCore.getConfiguration().getIntensityFormat();
+
+    rtRangeComp.setValue(rtRange);
+    setButtonBackground();
+    calcArea();
+  }
+
+
+
+  private void setRTBoundary(double rt) {
+    if (rt <= rtRange.lowerEndpoint() || nextBorder == NextBorder.LOWER) {
+      lower = rt;
+      nextBorder = NextBorder.UPPER;
+    } else if (nextBorder == NextBorder.UPPER && rt >= lower) {
+      upper = rt;
+      nextBorder = NextBorder.LOWER;
+    }
+    setButtonBackground();
+    // use addMarkers() once here, to visually accept invalid inputs, they
+    // might be corrected later
+    // on.
+    addMarkers();
+    checkRanges();
+    rtRangeComp.setValue(rtRange);
+    calcArea();
+    setValuesToRangeParameter();
+  }
+
+  private boolean checkRanges() {
+    if (upper > lower) {
+      rtRange = Range.closed(lower, upper);
+      return true;
+    }
+    return false;
+  }
+
+  private void setValuesToRangeParameter() {
+    if (!checkRanges() || rtRange == null)
+      return;
+    parameters.getParameter(XICManualPickerParameters.rtRange).setValue(rtRange);;
+  }
+
+  @Override
+  public void parametersChanged() {}
+
+  private void addMarkers() {
+    getTicPlot().getXYPlot().clearDomainMarkers();
+    getTicPlot().getXYPlot()
+        .addDomainMarker(new ValueMarker(lower, java.awt.Color.GREEN, new BasicStroke(1.0f)));
+    getTicPlot().getXYPlot()
+        .addDomainMarker(new ValueMarker(upper, java.awt.Color.RED, new BasicStroke(1.0f)));
+  }
+
+  private void calcArea() {
+    if (!checkRanges())
+      return;
+
+    Task integration = new AbstractTask() {
+
+      @Override
+      public void run() {
+        setStatus(TaskStatus.PROCESSING);
+        double area = PeakUtils.integrateOverMzRtRange(rawDataFile, rtRange, mzRange);
+        SwingUtilities.invokeLater(new Runnable() {
+
+          @Override
+          public void run() {
+            txtArea.setText(intensityFormat.format(area));
+          }
+        });
+        setStatus(TaskStatus.FINISHED);
+      }
+
+      @Override
+      public String getTaskDescription() {
+        return "Manual integration of m/z "
+            + mzFormat.format((mzRange.lowerEndpoint() + mzRange.upperEndpoint()) / 2);
+      }
+
+      @Override
+      public double getFinishedPercentage() {
+        return 0;
+      }
+    };
+
+    MZmineCore.getTaskController().addTask(integration);
+  }
+
+
+
+  public TICPlot getTicPlot() {
+    return ticPlot;
+  }
+
+  public void setTicPlot(TICPlot ticPlot) {
+    this.ticPlot = ticPlot;
+  }
+
+  private void setButtonBackground() {
+    if (nextBorder == NextBorder.UPPER) {
+      setLower.setBackground(new Background(new BackgroundFill(Color.WHITE, null, null)));
+      setUpper.setBackground(new Background(new BackgroundFill(Color.RED, null, null)));
+    } else {
+      setLower.setBackground(new Background(new BackgroundFill(Color.GREEN, null, null)));
+      setUpper.setBackground(new Background(new BackgroundFill(Color.WHITE, null, null)));
+    }
+  }
+
+
+
+  public void updatePlot() {
+    // logger.info(event.getType().toString() + " source: " +
+    // inputSource.toString());
+    parametersChanged();
+    if (inputSource == InputSource.OTHER && checkRtComponentValue()) {
+      rtRange = rtRangeComp.getValue();
+      lower = rtRange.lowerEndpoint();
+      upper = rtRange.upperEndpoint();
+      addMarkers();
+      setValuesToRangeParameter();
+      calcArea();
+    }
+  }
+
+
+
+  private boolean checkRtComponentValue() {
+    Range<Double> value = rtRangeComp.getValue();
+    if (value == null) {
+      return false;
+    }
+    if (!value.hasLowerBound() || !value.hasUpperBound())
+      return false;
+
+    if (value != null) {
+      if (value.lowerEndpoint() > value.upperEndpoint()) {
+        return false;
+      }
+      if (value.lowerEndpoint() >= value.upperEndpoint()) {
+        return false;
+      }
+    }
+    return true;
+  }
+}