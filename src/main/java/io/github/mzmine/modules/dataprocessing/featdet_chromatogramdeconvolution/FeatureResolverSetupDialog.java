--- conflicted
+++ resolved
@@ -26,7 +26,6 @@
 import io.github.mzmine.datamodel.featuredata.IonTimeSeries;
 import io.github.mzmine.datamodel.featuredata.IonTimeSeriesUtils;
 import io.github.mzmine.datamodel.featuredata.impl.SummedIntensityMobilitySeries;
-import io.github.mzmine.datamodel.features.Feature;
 import io.github.mzmine.datamodel.features.FeatureList;
 import io.github.mzmine.datamodel.features.FeatureListRow;
 import io.github.mzmine.datamodel.features.ModularFeature;
@@ -34,7 +33,6 @@
 import io.github.mzmine.datamodel.features.ModularFeatureListRow;
 import io.github.mzmine.gui.chartbasics.simplechart.SimpleXYChart;
 import io.github.mzmine.gui.chartbasics.simplechart.datasets.ColoredXYDataset;
-import io.github.mzmine.gui.chartbasics.simplechart.datasets.RunOption;
 import io.github.mzmine.gui.chartbasics.simplechart.providers.impl.series.IonTimeSeriesToXYProvider;
 import io.github.mzmine.gui.chartbasics.simplechart.providers.impl.series.SummedMobilogramXYProvider;
 import io.github.mzmine.gui.chartbasics.simplechart.renderers.ColoredXYShapeRenderer;
@@ -42,16 +40,12 @@
 import io.github.mzmine.main.MZmineCore;
 import io.github.mzmine.parameters.ParameterSet;
 import io.github.mzmine.parameters.dialogs.ParameterSetupDialogWithPreview;
-import io.github.mzmine.taskcontrol.AbstractTask;
-import io.github.mzmine.taskcontrol.TaskPriority;
-import io.github.mzmine.taskcontrol.TaskStatus;
 import io.github.mzmine.util.FeatureUtils;
 import io.github.mzmine.util.R.REngineType;
 import io.github.mzmine.util.R.RSessionWrapper;
 import io.github.mzmine.util.R.RSessionWrapperException;
 import io.github.mzmine.util.color.SimpleColorPalette;
 import io.github.mzmine.util.javafx.FxColorUtil;
-import io.github.mzmine.util.javafx.SortableFeatureComboBox;
 import io.github.mzmine.util.maths.CenterFunction;
 import io.github.mzmine.util.maths.CenterMeasure;
 import io.github.mzmine.util.maths.Weighting;
@@ -90,14 +84,8 @@
   protected final NumberFormat mobilityFormat;
   private final PauseTransition delayedUpdateListener;
   protected ComboBox<FeatureList> flistBox;
-<<<<<<< HEAD
   protected SortableFeatureComboBox fBox;
   protected SortableFeatureComboBox fBoxBadFeature;
-  protected ColoredXYShapeRenderer shapeRenderer = new ColoredXYShapeRenderer();
-=======
-  protected ComboBox<ModularFeature> fBox;
-  protected ComboBox<ModularFeature> fBoxBadFeature;
->>>>>>> 89abcd27
   protected BinningMobilogramDataAccess mobilogramBinning;
   protected Resolver resolver;
   private final Map<SimpleXYChart<IonTimeSeriesToXYProvider>, AbstractTask> updateTasksMap = new HashMap<>();
@@ -216,81 +204,6 @@
     if (newValue == null) {
       return;
     }
-<<<<<<< HEAD
-    chart.removeAllDatasets();
-
-    ResolvingDimension dimension = ResolvingDimension.RETENTION_TIME;
-    try {
-      // not all resolvers are capable of resolving rt and mobility dimension. In that case, the
-      // parameter has not been added to the parameter set.
-      dimension = parameterSet.getParameter(GeneralResolverParameters.dimension).getValue();
-    } catch (IllegalArgumentException e) {
-      // this one can go silent
-    }
-    // add preview depending on which dimension is selected.
-    if (dimension == ResolvingDimension.RETENTION_TIME) {
-      MZmineCore.runLater(() -> {
-        chart.addDataset(new ColoredXYDataset(new IonTimeSeriesToXYProvider(newValue)));
-        chart.setDomainAxisLabel(uf.format("Retention time", "min"));
-        chart.setDomainAxisNumberFormatOverride(MZmineCore.getConfiguration().getRTFormat());
-      });
-    } else if (dimension == ResolvingDimension.MOBILITY
-        && newValue.getFeatureData() instanceof IonMobilogramTimeSeries) {
-      IonMobilogramTimeSeries data = (IonMobilogramTimeSeries) newValue.getFeatureData();
-      MZmineCore.runLater(() -> {
-        chart.addDataset(new ColoredXYDataset(
-            new SummedMobilogramXYProvider(data.getSummedMobilogram(),
-                new SimpleObjectProperty<>(newValue.getRawDataFile().getColor()), "")));
-        IMSRawDataFile file = (IMSRawDataFile) newValue.getRawDataFile();
-        chart.setDomainAxisLabel(
-            uf.format(file.getMobilityType().getAxisLabel(), file.getMobilityType().getUnit()));
-        chart.setDomainAxisNumberFormatOverride(MZmineCore.getConfiguration().getMobilityFormat());
-      });
-    } else {
-      MZmineCore.getDesktop().displayErrorMessage(
-          "Cannot resolve for mobility in a dataset that has no mobility dimension.");
-      return;
-    }
-
-    int resolvedFeatureCounter = 0;
-    SimpleColorPalette palette = MZmineCore.getConfiguration().getDefaultColorPalette();
-
-    if (resolver == null) {
-      resolver = ((GeneralResolverParameters) parameterSet).getResolver(parameterSet,
-          (ModularFeatureList) flistBox.getValue());
-    }
-    if (resolver != null) {
-
-      if (newValue.getFeatureList() instanceof ModularFeatureList flist) {
-        if (dimension == ResolvingDimension.RETENTION_TIME) {
-          // we can't use FeatureDataAccess to select a specific feature, so we need to remap manually.
-          final List<IonTimeSeries<? extends Scan>> resolved = resolver.resolve(
-              IonTimeSeriesUtils.remapRtAxis(newValue.getFeatureData(),
-                  flistBox.getValue().getSeletedScans(newValue.getRawDataFile())), null);
-
-          for (IonTimeSeries<? extends Scan> series : resolved) {
-            ColoredXYDataset ds = new ColoredXYDataset(new IonTimeSeriesToXYProvider(series,
-                rtFormat.format(series.getSpectra().get(0).getRetentionTime()) + " - "
-                    + rtFormat.format(
-                    series.getSpectra().get(series.getNumberOfValues() - 1).getRetentionTime())
-                    + " min", new SimpleObjectProperty<>(palette.get(resolvedFeatureCounter++))));
-            MZmineCore.runLater(() -> chart.addDataset(ds, shapeRenderer));
-          }
-        } else {
-          // for mobility dimension we don't need to remap RT
-          final List<IonTimeSeries<? extends Scan>> resolved = resolver.resolve(
-              newValue.getFeatureData(), null);
-          for (IonTimeSeries<? extends Scan> series : resolved) {
-            final SummedIntensityMobilitySeries mobilogram = ((IonMobilogramTimeSeries) series).getSummedMobilogram();
-            ColoredXYDataset ds = new ColoredXYDataset(new SummedMobilogramXYProvider(mobilogram,
-                new SimpleObjectProperty<>(palette.get(resolvedFeatureCounter++)),
-                mobilityFormat.format(mobilogram.getMobility(0)) + " - " + mobilityFormat.format(
-                    mobilogram.getMobility(mobilogram.getNumberOfValues() - 1)) + " "
-                    + ((Frame) series.getSpectrum(0)).getMobilityType().getUnit()));
-            MZmineCore.runLater(() -> chart.addDataset(ds, shapeRenderer));
-          }
-        }
-=======
     // cancel old
     AbstractTask oldTask = updateTasksMap.get(chart);
     if (oldTask != null) {
@@ -302,7 +215,6 @@
       @Override
       public String getTaskDescription() {
         return "Updating resolver preview with " + FeatureUtils.featureToString(newValue);
->>>>>>> 89abcd27
       }
 
       @Override
@@ -376,9 +288,9 @@
                     if (isCanceled()) {
                       return;
                     }
-                    ColoredXYDataset ds = new ColoredXYDataset(new IonTimeSeriesToXYProvider(series,
-                        rtFormat.format(series.getSpectra().get(0).getRetentionTime()) + " - "
-                            + rtFormat.format(
+            ColoredXYDataset ds = new ColoredXYDataset(new IonTimeSeriesToXYProvider(series,
+                rtFormat.format(series.getSpectra().get(0).getRetentionTime()) + " - "
+                + rtFormat.format(
                             series.getSpectra().get(series.getNumberOfValues() - 1)
                                 .getRetentionTime()) + " min",
                         new SimpleObjectProperty<>(palette.get(resolvedFeatureCounter++))),
