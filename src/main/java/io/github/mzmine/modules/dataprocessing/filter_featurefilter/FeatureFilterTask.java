--- conflicted
+++ resolved
@@ -132,12 +132,6 @@
   private ModularFeatureList filterPeakList(final ModularFeatureList peakList) {
 
     // Make a copy of the peakList
-<<<<<<< HEAD
-//    final ModularFeatureList newPeakList = new ModularFeatureList(
-//        peakList.getName() + ' ' + parameters.getParameter(RowsFilterParameters.SUFFIX).getValue(),
-//        getMemoryMapStorage(), peakList.getRawDataFiles());
-=======
->>>>>>> b0227671
     final ModularFeatureList newPeakList = peakList.createCopy(
         peakList.getName() + ' ' + parameters.getParameter(RowsFilterParameters.SUFFIX).getValue(),
         getMemoryMapStorage());
@@ -183,15 +177,11 @@
                 .getEmbeddedParameter().getValue());
 
     // Loop through all rows in feature list
-<<<<<<< HEAD
-    final ModularFeatureListRow[] rows = newPeakList.getRows().toArray(ModularFeatureListRow[]::new);
-=======
     final ModularFeatureListRow[] rows = newPeakList.getRows()
         .toArray(ModularFeatureListRow[]::new);
     final RawDataFile[] rawdatafiles = newPeakList.getRawDataFiles().toArray(new RawDataFile[0]);
     int totalRawDataFiles = rawdatafiles.length;
     boolean[] keepPeak = new boolean[totalRawDataFiles];
->>>>>>> b0227671
     totalRows = rows.length;
     for (processedRows = 0; !isCanceled() && processedRows < totalRows; processedRows++) {
       final ModularFeatureListRow row = rows[processedRows];
@@ -231,56 +221,6 @@
         // Check Height
         // Check # Data Points
         // Check FWHM
-<<<<<<< HEAD
-        if (filterByFWHM) {
-          final Range<Float> fwhmRange = RangeUtils
-              .toFloatRange(parameters.getParameter(FeatureFilterParameters.PEAK_FWHM)
-                  .getEmbeddedParameter().getValue());
-          if (!fwhmRange.contains(peakFWHM)) {
-            // Mark peak to be removed
-            keepPeak[i] = false;
-          }
-        }
-
-        // Check Tailing Factor
-        if (filterByTailingFactor) {
-          final Range<Float> tailingRange =
-              RangeUtils
-                  .toFloatRange(parameters.getParameter(FeatureFilterParameters.PEAK_TAILINGFACTOR)
-                      .getEmbeddedParameter().getValue());
-          if (!tailingRange.contains(peakTailingFactor)) {
-            // Mark peak to be removed
-            keepPeak[i] = false;
-          }
-        }
-
-        // Check height
-        if (filterByAsymmetryFactor) {
-          final Range<Float> asymmetryRange =
-              RangeUtils.toFloatRange(
-                  parameters.getParameter(FeatureFilterParameters.PEAK_ASYMMETRYFACTOR)
-                      .getEmbeddedParameter().getValue());
-          if (!asymmetryRange.contains(peakAsymmetryFactor)) {
-            // Mark peak to be removed
-            keepPeak[i] = false;
-          }
-        }
-
-        // Check MS/MS filter
-        if (filterByMS2) {
-          if (msmsScanNumber != null) {
-            keepPeak[i] = false;
-          }
-        }
-      }
-      // empty row?
-      boolean isEmpty = Booleans.asList(keepPeak).stream().allMatch(keep -> !keep);
-      if(isEmpty) {
-        newPeakList.removeRow(row);
-      } else {
-        for(int i = 0; i < rawdatafiles.length; i++) {
-          if(!keepPeak[i]) {
-=======
         // Check Tailing Factor
         // Check MS/MS filter
         if ((filterByDuration && !durationRange.contains(peakDuration)) ||
@@ -302,15 +242,10 @@
       } else {
         for (int i = 0; i < rawdatafiles.length; i++) {
           if (!keepPeak[i]) {
->>>>>>> b0227671
             row.removeFeature(rawdatafiles[i]);
           }
         }
       }
-<<<<<<< HEAD
-
-=======
->>>>>>> b0227671
     }
 
     newPeakList.getAppliedMethods().add(new SimpleFeatureListAppliedMethod(
