--- conflicted
+++ resolved
@@ -29,24 +29,8 @@
 import javafx.scene.layout.HBox;
 import javafx.scene.layout.VBox;
 import io.github.mzmine.util.dialogs.PeriodicTableDialog;
-
-<<<<<<< HEAD
 import org.openscience.cdk.formula.MolecularFormulaRange;
 import org.openscience.cdk.interfaces.IIsotope;
-=======
-import io.github.mzmine.util.GUIUtils;
-import io.github.mzmine.util.components.ComponentCellRenderer;
-import io.github.mzmine.util.dialogs.PeriodicTableDialog;
-import javafx.embed.swing.SwingNode;
-import javafx.stage.Stage;
-import org.openscience.cdk.formula.MolecularFormulaRange;
-import org.openscience.cdk.interfaces.IIsotope;
-
-import javax.swing.*;
-import java.awt.*;
-import java.awt.event.ActionEvent;
-import java.awt.event.ActionListener;
->>>>>>> 32665208
 
 public class ElementsTableComponent extends FlowPane {
 
@@ -88,18 +72,12 @@
 
     elementsValueTable.setItems(elementsValues);
 
-<<<<<<< HEAD
-    final Button addButton = new javafx.scene.control.Button("Add");
+    final Button addButton = new Button("Add");
     final Button removeButton = new Button("Remove");
     // Add event
     addButton.setOnAction(t -> {
-      PeriodicTableDialog dialog = new PeriodicTableDialog(null);
-      dialog.setVisible(true);
-=======
-    if (src == addElementButton) {
       PeriodicTableDialog dialog = new PeriodicTableDialog();
       dialog.show();
->>>>>>> 32665208
       IIsotope chosenIsotope = dialog.getSelectedIsotope();
       if (chosenIsotope == null)
         return;
@@ -133,7 +111,7 @@
     for (IIsotope isotope : elements.isotopes()) {
       int minCount = elements.getIsotopeCountMin(isotope);
       int maxCount = elements.getIsotopeCountMax(isotope);
-     String s = isotope.getSymbol();
+      String s = isotope.getSymbol();
       elementsValues.add(new ElementsValue(isotope, String.valueOf(maxCount), String.valueOf(minCount)));
 
     }
