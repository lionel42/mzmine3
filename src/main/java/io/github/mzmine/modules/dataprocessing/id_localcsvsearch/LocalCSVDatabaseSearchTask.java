/*
 * Copyright (c) 2004-2023 The MZmine Development Team
 *
 * Permission is hereby granted, free of charge, to any person
 * obtaining a copy of this software and associated documentation
 * files (the "Software"), to deal in the Software without
 * restriction, including without limitation the rights to use,
 * copy, modify, merge, publish, distribute, sublicense, and/or sell
 * copies of the Software, and to permit persons to whom the
 * Software is furnished to do so, subject to the following
 * conditions:
 *
 * The above copyright notice and this permission notice shall be
 * included in all copies or substantial portions of the Software.
 *
 * THE SOFTWARE IS PROVIDED "AS IS", WITHOUT WARRANTY OF ANY KIND,
 * EXPRESS OR IMPLIED, INCLUDING BUT NOT LIMITED TO THE WARRANTIES
 * OF MERCHANTABILITY, FITNESS FOR A PARTICULAR PURPOSE AND
 * NONINFRINGEMENT. IN NO EVENT SHALL THE AUTHORS OR COPYRIGHT
 * HOLDERS BE LIABLE FOR ANY CLAIM, DAMAGES OR OTHER LIABILITY,
 * WHETHER IN AN ACTION OF CONTRACT, TORT OR OTHERWISE, ARISING
 * FROM, OUT OF OR IN CONNECTION WITH THE SOFTWARE OR THE USE OR
 * OTHER DEALINGS IN THE SOFTWARE.
 */

package io.github.mzmine.modules.dataprocessing.id_localcsvsearch;

import com.Ostermiller.util.CSVParser;
import com.google.common.collect.Range;
import io.github.mzmine.datamodel.RawDataFile;
import io.github.mzmine.datamodel.features.FeatureList;
import io.github.mzmine.datamodel.features.FeatureListRow;
import io.github.mzmine.datamodel.features.SimpleFeatureListAppliedMethod;
import io.github.mzmine.datamodel.features.compoundannotations.CompoundDBAnnotation;
import io.github.mzmine.datamodel.features.compoundannotations.DatabaseMatchInfo;
import io.github.mzmine.datamodel.features.compoundannotations.SimpleCompoundDBAnnotation;
import io.github.mzmine.datamodel.features.types.DataType;
import io.github.mzmine.datamodel.features.types.DataTypes;
import io.github.mzmine.datamodel.features.types.annotations.CommentType;
import io.github.mzmine.datamodel.features.types.annotations.CompoundNameType;
import io.github.mzmine.datamodel.features.types.annotations.InChIKeyStructureType;
import io.github.mzmine.datamodel.features.types.annotations.InChIStructureType;
import io.github.mzmine.datamodel.features.types.annotations.SmilesStructureType;
import io.github.mzmine.datamodel.features.types.annotations.compounddb.DatabaseMatchInfoType;
import io.github.mzmine.datamodel.features.types.annotations.compounddb.MolecularClassType;
import io.github.mzmine.datamodel.features.types.annotations.formula.FormulaType;
import io.github.mzmine.datamodel.features.types.annotations.iin.IonTypeType;
import io.github.mzmine.datamodel.features.types.numbers.CCSType;
import io.github.mzmine.datamodel.features.types.numbers.MobilityType;
import io.github.mzmine.datamodel.features.types.numbers.NeutralMassType;
import io.github.mzmine.datamodel.features.types.numbers.PrecursorMZType;
import io.github.mzmine.datamodel.features.types.numbers.RTType;
import io.github.mzmine.datamodel.identities.iontype.IonTypeParser;
import io.github.mzmine.modules.dataprocessing.id_ion_identity_networking.ionidnetworking.IonNetworkLibrary;
import io.github.mzmine.modules.dataprocessing.id_onlinecompounddb.OnlineDatabases;
import io.github.mzmine.parameters.ParameterSet;
import io.github.mzmine.parameters.parametertypes.ImportType;
import io.github.mzmine.parameters.parametertypes.ionidentity.IonLibraryParameterSet;
import io.github.mzmine.parameters.parametertypes.tolerances.MZTolerance;
import io.github.mzmine.parameters.parametertypes.tolerances.RTTolerance;
import io.github.mzmine.parameters.parametertypes.tolerances.mobilitytolerance.MobilityTolerance;
import io.github.mzmine.taskcontrol.AbstractTask;
import io.github.mzmine.taskcontrol.TaskStatus;
import io.github.mzmine.util.CSVParsingUtils;
import io.github.mzmine.util.FeatureListRowSorter;
import io.github.mzmine.util.FeatureListUtils;
import java.io.BufferedReader;
import java.io.File;
import java.io.FileReader;
import java.time.Instant;
import java.util.ArrayList;
import java.util.Arrays;
import java.util.Collection;
import java.util.HashMap;
import java.util.List;
import java.util.Map;
import java.util.logging.Level;
import java.util.logging.Logger;
import java.util.stream.Collectors;
import java.util.stream.IntStream;
import javafx.beans.property.SimpleStringProperty;
import javafx.beans.property.StringProperty;
import javafx.collections.transformation.SortedList;
import org.jetbrains.annotations.NotNull;
import org.jetbrains.annotations.Nullable;

public class LocalCSVDatabaseSearchTask extends AbstractTask {

  private static final Logger logger = Logger.getLogger(LocalCSVDatabaseSearchTask.class.getName());

  // all data types that we need
  private final FormulaType formulaType = (FormulaType) DataTypes.get(FormulaType.class);
  private final CompoundNameType compoundNameType = (CompoundNameType) DataTypes.get(
      CompoundNameType.class);
  private final CommentType commentType = (CommentType) DataTypes.get(CommentType.class);
  private final PrecursorMZType precursorMz = (PrecursorMZType) DataTypes.get(
      PrecursorMZType.class);

  private final RTType rtType = (RTType) DataTypes.get(RTType.class);
  private final MobilityType mobType = (MobilityType) DataTypes.get(MobilityType.class);
  private final CCSType ccsType = (CCSType) DataTypes.get(CCSType.class);
  private final SmilesStructureType smilesType = (SmilesStructureType) DataTypes.get(
      SmilesStructureType.class);
  private final InChIStructureType inchiType = (InChIStructureType) DataTypes.get(
      InChIStructureType.class);
  private final InChIKeyStructureType inchiKeyType = (InChIKeyStructureType) DataTypes.get(
      InChIKeyStructureType.class);
  private final IonTypeType adductType = (IonTypeType) DataTypes.get(IonTypeType.class);
  private final NeutralMassType neutralMassType = (NeutralMassType) DataTypes.get(
      NeutralMassType.class);
  private final IonTypeType ionTypeType = (IonTypeType) DataTypes.get(IonTypeType.class);
  private final PubChemIdType pubchemIdType = (PubChemIdType) DataTypes.get(PubChemIdType.class);

  private final MolecularClassType molecularClassType = (MolecularClassType) DataTypes.get(
      MolecularClassType.class);

  // vars
  private final FeatureList[] featureLists;
  private final MobilityTolerance mobTolerance;
  private final Double ccsTolerance;
  private final File dataBaseFile;
  private final String fieldSeparator;
  private final MZTolerance mzTolerance;
  private final RTTolerance rtTolerance;
  private final IsotopePatternMatcherParameters isotopePatternMatcherParameters;
  private final MZTolerance isotopeMzTolerance;
  private final double minRelativeIsotopeIntensity;
  private final double minIsotopeScore;
  private final ParameterSet parameters;
  private final List<ImportType> importTypes;
  private final IonLibraryParameterSet ionLibraryParameterSet;
  private final Boolean filterSamples;
  private final String sampleHeader;
  private final List<RawDataFile> allRawDataFiles;
  private IonNetworkLibrary ionNetworkLibrary;

  private String[][] databaseValues;
  private int finishedLines = 0;
  private int sampleColIndex = -1;

  LocalCSVDatabaseSearchTask(FeatureList[] featureLists, ParameterSet parameters,
      @NotNull Instant moduleCallDate) {
    super(null, moduleCallDate); // no new data stored -> null

    this.featureLists = featureLists;
    this.parameters = parameters;

    dataBaseFile = parameters.getParameter(LocalCSVDatabaseSearchParameters.dataBaseFile)
        .getValue();
    fieldSeparator = parameters.getParameter(LocalCSVDatabaseSearchParameters.fieldSeparator)
        .getValue();
    importTypes = parameters.getParameter(LocalCSVDatabaseSearchParameters.columns).getValue();
    mzTolerance = parameters.getParameter(LocalCSVDatabaseSearchParameters.mzTolerance).getValue();
    rtTolerance = parameters.getParameter(LocalCSVDatabaseSearchParameters.rtTolerance).getValue();
    mobTolerance = parameters.getParameter(LocalCSVDatabaseSearchParameters.mobTolerance)
        .getValue();
    ccsTolerance = parameters.getParameter(LocalCSVDatabaseSearchParameters.ccsTolerance)
        .getValue();

    Boolean calcMz = parameters.getValue(LocalCSVDatabaseSearchParameters.ionLibrary);
    ionLibraryParameterSet = calcMz != null && calcMz ? parameters.getParameter(
        LocalCSVDatabaseSearchParameters.ionLibrary).getEmbeddedParameters() : null;
    filterSamples = parameters.getValue(LocalCSVDatabaseSearchParameters.filterSamples);

    // all raw data files for a name check if selected
    allRawDataFiles = Arrays.stream(featureLists).map(FeatureList::getRawDataFiles)
        .flatMap(Collection::stream).distinct().toList();
    sampleHeader = parameters.getParameter(LocalCSVDatabaseSearchParameters.filterSamples)
        .getEmbeddedParameter().getValue();

    final boolean isotopePatternMatcher = parameters.getValue(
        LocalCSVDatabaseSearchParameters.isotopePatternMatcher);
    if (isotopePatternMatcher) {
      isotopePatternMatcherParameters = parameters.getParameter(
          LocalCSVDatabaseSearchParameters.isotopePatternMatcher).getEmbeddedParameters();
      isotopeMzTolerance = isotopePatternMatcherParameters.getParameter(
          IsotopePatternMatcherParameters.isotopeMzTolerance).getValue();
      minRelativeIsotopeIntensity = isotopePatternMatcherParameters.getParameter(
          IsotopePatternMatcherParameters.minIntensity).getValue();
      minIsotopeScore = isotopePatternMatcherParameters.getParameter(
          IsotopePatternMatcherParameters.minIsotopeScore).getValue();
    } else {
      isotopePatternMatcherParameters = null;
      isotopeMzTolerance = null;
      minRelativeIsotopeIntensity = 0d;
      minIsotopeScore = 0d;
    }
  }

  @Nullable
  private static Float replaceWildcardLowerEq0WithNull(final DataType<Float> type,
      final Map<DataType<?>, String> map) {
    float value = Float.parseFloat(map.getOrDefault(type, "-1"));
    return value > 0 ? value : null;
  }

  @Override
  public double getFinishedPercentage() {
    if (databaseValues == null) {
      return 0;
    }
    return ((double) finishedLines) / databaseValues.length;
  }

  @Override
  public String getTaskDescription() {
    return "Local CSV identification using database " + dataBaseFile;
  }

  @Override
  public void run() {
    setStatus(TaskStatus.PROCESSING);

    try (BufferedReader dbFileReader = new BufferedReader(new FileReader(dataBaseFile))) {
      // read database contents in memory
      databaseValues = CSVParser.parse(dbFileReader,
          "\\t".equals(fieldSeparator) ? '\t' : fieldSeparator.charAt(0));
    } catch (Exception e) {
      logger.log(Level.WARNING, "Could not read file " + dataBaseFile, e);
      setStatus(TaskStatus.ERROR);
      setErrorMessage(e.getMessage());
      return;
    }

    try {
      ionNetworkLibrary =
          ionLibraryParameterSet != null ? new IonNetworkLibrary(ionLibraryParameterSet,
              mzTolerance) : null;

      final StringProperty error = new SimpleStringProperty();
      final List<ImportType> lineIds = CSVParsingUtils.findLineIds(importTypes, databaseValues[0],
          error);
      if (lineIds == null) {
        setErrorMessage(error.get());
        setStatus(TaskStatus.ERROR);
        return;
      }

      // option to read more fields and append to comment as json
      List<ImportType> commentFields = extractCommentFields();
      if (commentFields == null) {
        setStatus(TaskStatus.ERROR);
        return;
      }

      // sample header index
      if (filterSamples) {
        sampleColIndex = getHeaderColumnIndex(databaseValues[0], sampleHeader);
        if (sampleColIndex == -1) {
          setErrorMessage("Sample header " + sampleHeader + " not found");
          setStatus(TaskStatus.ERROR);
          return;
        }
      }

      // extract rows and sort by mz for binary search
      var mzSortedRows = Arrays.stream(featureLists)
          .map(flist -> flist.getRows().sorted(FeatureListRowSorter.MZ_ASCENDING)).toList();

      // finished header
      finishedLines++;
      for (; finishedLines < databaseValues.length; finishedLines++) {
        if (isCanceled()) {
          return;
        }
        try {
          String[] currentLine = databaseValues[finishedLines];
          // check already once for all raw data files
          if (filterSamples && !matchSample(allRawDataFiles, currentLine[sampleColIndex])) {
            // sample mismatch for this line
            continue;
          }

          processOneLine(mzSortedRows, currentLine, lineIds, commentFields);
        } catch (Exception e) {
          logger.log(Level.FINE, "Exception while processing csv line " + finishedLines, e);
        }
      }

      for (final SortedList<FeatureListRow> flist : mzSortedRows) {
        for (final FeatureListRow row : flist) {
          var matches = row.getCompoundAnnotations().stream().sorted()
              .collect(Collectors.toCollection(ArrayList::new));
          if (matches.isEmpty()) {
            continue;
          }
          row.setCompoundAnnotations(matches);
        }
      }
      if (isotopePatternMatcherParameters != null) {
        for (FeatureList flist : featureLists) {
          refineAnnotationsByIsotopes(flist);
        }
      }


    } catch (Exception e) {
      logger.log(Level.WARNING, "Could not read file " + dataBaseFile, e);
      setStatus(TaskStatus.ERROR);
      setErrorMessage(e.getMessage());
      return;
    }

    // Add task description to peakList
    for (var flist : featureLists) {
      flist.addDescriptionOfAppliedTask(
          new SimpleFeatureListAppliedMethod("Peak identification using database " + dataBaseFile,
              LocalCSVDatabaseSearchModule.class, parameters, getModuleCallDate()));
    }

    setStatus(TaskStatus.FINISHED);

  }

  private void refineAnnotationsByIsotopes(FeatureList flist) {
<<<<<<< HEAD
      DatabaseIsotopeRefinerScanBased.refineAnnotationsByIsotopesDifferentResolutions(flist.getRows(), isotopeMzTolerance,
          minRelativeIsotopeIntensity, minIsotopeScore);
=======
    DatabaseIsotopeRefinerScanBased.refineAnnotationsByIsotopes(flist.getRows(), isotopeMzTolerance,
        minRelativeIsotopeIntensity, minIsotopeScore);
>>>>>>> 5b0af9c3
  }

  /**
   * @return The list of comment fields if the fields were found successfully. Empty list if no
   * extra comments were selected. Null on error.
   */
  @Nullable
  private List<ImportType> extractCommentFields() {
    List<ImportType> commentFields = new ArrayList<>();
    final String appendComments = parameters.getValue(
        LocalCSVDatabaseSearchParameters.commentFields);
    if (appendComments != null && !appendComments.isBlank()) {
      final DataType<String> type = DataTypes.get(CommentType.class);
      commentFields = Arrays.stream(appendComments.split(",")).map(s -> s.trim().toLowerCase())
          .map(s -> new ImportType(true, s, type)).toList();
      if (!commentFields.isEmpty()) {
        final SimpleStringProperty error = new SimpleStringProperty();
        commentFields = CSVParsingUtils.findLineIds(commentFields, databaseValues[0], error);
        if (commentFields == null) {
          setErrorMessage(error.get());
        }
      }
    }
    return commentFields;
  }

  private boolean matchSample(final List<RawDataFile> raws, final String sample) {
    return raws.stream()
        .anyMatch(raw -> raw.getName().toLowerCase().contains(sample.toLowerCase()));
  }

  /**
   * @param mzSortedRows     rows per feature list sorted by mz
   * @param values           csv values to be parsed into annotation
   * @param linesWithIndices columns
   * @param commentFields    comment fields that are put together into the comment
   */
  @SuppressWarnings("ResultOfMethodCallIgnored")
  private void processOneLine(final List<SortedList<FeatureListRow>> mzSortedRows,
      @NotNull String[] values, @NotNull List<ImportType> linesWithIndices,
      @NotNull final List<ImportType> commentFields) {

    final List<CompoundDBAnnotation> annotations = getCompoundDBAnnotations(values,
        linesWithIndices, commentFields);

    IntStream indexStream = IntStream.range(0, featureLists.length);
    if (featureLists.length > 1000) {
      indexStream.parallel();
    }
    // not all feature lists have all samples
    indexStream.forEach(i -> {
      var rawFiles = featureLists[i].getRawDataFiles();
      //  if active, check sample name contains id - this time for the feature list
      if (!filterSamples || matchSample(rawFiles, values[sampleColIndex])) {
        var sortedRows = mzSortedRows.get(i);

        for (CompoundDBAnnotation annotation : annotations) {
          List<FeatureListRow> candidates = binarySearchCandidates(sortedRows, annotation);

          for (FeatureListRow row : candidates) {
            checkMatchAndAnnotate(annotation, row, mzTolerance, rtTolerance, mobTolerance,
                ccsTolerance);
          }
        }
      }
    });
  }

  @NotNull
  private List<FeatureListRow> binarySearchCandidates(final SortedList<FeatureListRow> mzSortedRows,
      final CompoundDBAnnotation annotation) {
    // ranges are build with prechecks - so if there is no mobility use Range.all() to deactivate the filter
    Double mz = annotation.getPrecursorMZ();
    assert mz != null;
    final Float rt = annotation.getRT();
    final Float mobility = annotation.getMobility();
    var mzRange = mzTolerance.getToleranceRange(mz);
    Range<Float> rtRange =
        rtTolerance != null && rt != null ? rtTolerance.getToleranceRange(rt) : Range.all();
    Range<Float> mobilityRange =
        mobTolerance != null && mobility != null ? mobTolerance.getToleranceRange(mobility)
            : Range.all();

    // get all canditates with binary search
    // CCS is still missing here but will be tested later
    return FeatureListUtils.getCandidatesWithinRanges(mzRange, rtRange, mobilityRange, mzSortedRows,
        true);
  }

  @NotNull
  private List<CompoundDBAnnotation> getCompoundDBAnnotations(final @NotNull String[] values,
      final @NotNull List<ImportType> linesWithIndices,
      final @NotNull List<ImportType> commentFields) {
    final CompoundDBAnnotation baseAnnotation = getCompoundFromLine(values, linesWithIndices,
        commentFields);
    final List<CompoundDBAnnotation> annotations = new ArrayList<>();
    if (ionNetworkLibrary != null) {
      annotations.addAll(
          CompoundDBAnnotation.buildCompoundsWithAdducts(baseAnnotation, ionNetworkLibrary));
    } else {
      annotations.add(baseAnnotation);
    }
    return annotations;
  }

  private void checkMatchAndAnnotate(CompoundDBAnnotation annotation, FeatureListRow row,
      MZTolerance mzTolerance, RTTolerance rtTolerance, MobilityTolerance mobTolerance,
      Double percCcsTolerance) {

    final CompoundDBAnnotation clone = annotation.checkMatchAndCalculateDeviation(row, mzTolerance,
        rtTolerance, mobTolerance, percCcsTolerance);
    if (clone != null) {
      row.addCompoundAnnotation(clone);
    }
  }

  @NotNull
  private CompoundDBAnnotation getCompoundFromLine(@NotNull String[] values,
      @NotNull List<ImportType> linesWithIndices, @NotNull final List<ImportType> commentFields) {

    final Map<DataType<?>, String> entry = new HashMap<>();

    for (int i = 0; i < linesWithIndices.size(); i++) {
      var type = linesWithIndices.get(i);
      if (values[type.getColumnIndex()] != null && !values[type.getColumnIndex()].isEmpty()) {
        entry.put(type.getDataType(), values[type.getColumnIndex()]);
      }
    }

    final String lineName = entry.get(compoundNameType);
    final String lineFormula = entry.get(formulaType);
    final String lineAdduct = entry.get(adductType);
    final Double lineMZ =
        (entry.get(precursorMz) != null) ? Double.parseDouble(entry.get(precursorMz)) : null;

    // make sure to replace <=0 with null as this is defined as wildcards that match every value
    Float lineRT = replaceWildcardLowerEq0WithNull(rtType, entry);
    Float lineMob = replaceWildcardLowerEq0WithNull(mobType, entry);
    Float lineCCS = replaceWildcardLowerEq0WithNull(ccsType, entry);
    final Double neutralMass =
        entry.get(neutralMassType) != null ? Double.parseDouble(entry.get(neutralMassType)) : null;
    final String smiles = entry.get(smilesType);
    final String inchi = entry.get(inchiType);
    final String inchiKey = entry.get(inchiKeyType);
    final String pubchemId = entry.get(pubchemIdType);
    final String molecularClass = entry.get(molecularClassType);

    final String lineComment;
    if (!commentFields.isEmpty()) {
      String comment = entry.get(commentType);
      lineComment = (comment == null ? "" : comment + " ") + "{added:{" + commentFields.stream()
          .map(field -> field.getCsvColumnName() + ":" + values[field.getColumnIndex()])
          .collect(Collectors.joining(", ")) + "}}";
    } else {
      lineComment = entry.get(commentType);
    }

    CompoundDBAnnotation a = new SimpleCompoundDBAnnotation();
    doIfNotNull(lineName, () -> a.put(compoundNameType, lineName));
    doIfNotNull(lineFormula, () -> a.put(formulaType, lineFormula));
    doIfNotNull(lineComment, () -> a.put(commentType, lineComment));
    doIfNotNull(lineRT, () -> a.put(rtType, lineRT));
    doIfNotNull(lineMob, () -> a.put(mobType, lineMob));
    doIfNotNull(lineCCS, () -> a.put(ccsType, lineCCS));
    doIfNotNull(smiles, () -> a.put(smilesType, smiles));
    doIfNotNull(inchi, () -> a.put(inchiType, inchi));
    doIfNotNull(inchiKey, () -> a.put(inchiKeyType, inchiKey));
    doIfNotNull(lineMZ, () -> a.put(precursorMz, lineMZ));
    doIfNotNull(neutralMass, () -> a.put(neutralMassType, neutralMass));
    a.putIfNotNull(ionTypeType, IonTypeParser.parse(lineAdduct));
    doIfNotNull(pubchemId, () -> a.put(new DatabaseMatchInfoType(),
        new DatabaseMatchInfo(OnlineDatabases.PubChem, pubchemId)));
    doIfNotNull(molecularClass, () -> a.put(molecularClassType, molecularClass));
    return a;
  }

  private int getHeaderColumnIndex(final String[] firstLine, final String colHeader) {
    int colIndex = -1;
    for (int i = 0; i < firstLine.length; i++) {
      String columnName = firstLine[i];
      if (columnName.trim().equalsIgnoreCase(colHeader.trim())) {
        if (colIndex != -1) {
          return -1;
        }
        colIndex = i;
      }
    }
    return colIndex;
  }

  private void doIfNotNull(Object something, Runnable r) {
    if (something != null) {
      r.run();
    }
  }
}<|MERGE_RESOLUTION|>--- conflicted
+++ resolved
@@ -313,13 +313,8 @@
   }
 
   private void refineAnnotationsByIsotopes(FeatureList flist) {
-<<<<<<< HEAD
       DatabaseIsotopeRefinerScanBased.refineAnnotationsByIsotopesDifferentResolutions(flist.getRows(), isotopeMzTolerance,
           minRelativeIsotopeIntensity, minIsotopeScore);
-=======
-    DatabaseIsotopeRefinerScanBased.refineAnnotationsByIsotopes(flist.getRows(), isotopeMzTolerance,
-        minRelativeIsotopeIntensity, minIsotopeScore);
->>>>>>> 5b0af9c3
   }
 
   /**
