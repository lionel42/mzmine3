--- conflicted
+++ resolved
@@ -270,11 +270,6 @@
             mobTolerance, ccsTolerance);
         if (score != null && score > 0) {
           final CompoundDBAnnotation clone = annotation.clone();
-<<<<<<< HEAD
-=======
-          final Float score = clone.calculateScore(peakRow, mzTolerance, rtTolerance, mobTolerance,
-              ccsTolerance);
->>>>>>> 200dd730
           clone.put(CompoundAnnotationScoreType.class, score);
           clone.put(MzPpmDifferenceType.class,
               (float) MathUtils.getPpmDiff(Objects.requireNonNullElse(clone.getPrecursorMZ(), 0d),
