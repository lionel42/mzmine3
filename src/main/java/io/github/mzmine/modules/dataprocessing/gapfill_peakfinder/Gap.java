/*
 * Copyright 2006-2020 The MZmine Development Team
 *
 * This file is part of MZmine.
 *
 * MZmine is free software; you can redistribute it and/or modify it under the terms of the GNU
 * General Public License as published by the Free Software Foundation; either version 2 of the
 * License, or (at your option) any later version.
 *
 * MZmine is distributed in the hope that it will be useful, but WITHOUT ANY WARRANTY; without even
 * the implied warranty of MERCHANTABILITY or FITNESS FOR A PARTICULAR PURPOSE. See the GNU General
 * Public License for more details.
 *
 * You should have received a copy of the GNU General Public License along with MZmine; if not,
 * write to the Free Software Foundation, Inc., 51 Franklin St, Fifth Floor, Boston, MA 02110-1301
 * USA
 */

package io.github.mzmine.modules.dataprocessing.gapfill_peakfinder;

import com.google.common.collect.Range;
import io.github.mzmine.datamodel.DataPoint;
import io.github.mzmine.datamodel.FeatureStatus;
import io.github.mzmine.datamodel.RawDataFile;
import io.github.mzmine.datamodel.Scan;
import io.github.mzmine.datamodel.featuredata.IonTimeSeries;
import io.github.mzmine.datamodel.featuredata.impl.SimpleIonTimeSeries;
import io.github.mzmine.datamodel.features.Feature;
import io.github.mzmine.datamodel.features.FeatureListRow;
import io.github.mzmine.datamodel.features.ModularFeature;
import io.github.mzmine.datamodel.features.ModularFeatureList;
import io.github.mzmine.util.DataPointUtils;
import io.github.mzmine.util.RangeUtils;
import io.github.mzmine.util.scans.ScanUtils;
import java.util.ArrayList;
import java.util.List;

public class Gap {

  protected FeatureListRow peakListRow;
  protected RawDataFile rawDataFile;

  protected Range<Double> mzRange;
  protected Range<Float> rtRange;
  protected double intTolerance;

  // These store information about peak that is currently under construction
  protected List<GapDataPoint> currentPeakDataPoints;
  protected List<GapDataPoint> bestPeakDataPoints;
  protected double bestPeakHeight;

  /**
   * Constructor: Initializes an empty gap
   *
   * @param mzRange M/Z coordinate of this empty gap
   * @param rtRange RT coordinate of this empty gap
   */
  public Gap(FeatureListRow peakListRow, RawDataFile rawDataFile, Range<Double> mzRange,
      Range<Float> rtRange, double intTolerance) {

    this.peakListRow = peakListRow;
    this.rawDataFile = rawDataFile;
    this.intTolerance = intTolerance;
    this.mzRange = mzRange;
    this.rtRange = rtRange;
  }

  public void offerNextScan(Scan scan) {

    double scanRT = scan.getRetentionTime();

    // If not yet inside the RT range
    if (scanRT < rtRange.lowerEndpoint()) {
      return;
    }

    // If we have passed the RT range and finished processing last peak
    if ((scanRT > rtRange.upperEndpoint()) && (currentPeakDataPoints == null)) {
      return;
    }

    // Find top m/z peak in our range
    DataPoint basePeak = ScanUtils.findBasePeak(scan, mzRange);

    GapDataPointImpl currentDataPoint;
    if (basePeak != null) {
      currentDataPoint = new GapDataPointImpl(scan, basePeak.getMZ(), scanRT, basePeak.getIntensity());
    } else {
      currentDataPoint = new GapDataPointImpl(scan, RangeUtils.rangeCenter(mzRange), scanRT, 0);
    }

    // If we have not yet started, just create a new peak
    if (currentPeakDataPoints == null) {
      currentPeakDataPoints = new ArrayList<>();
      currentPeakDataPoints.add(currentDataPoint);
      return;
    }

    // Check if this continues previous peak?
    if (checkRTShape(currentDataPoint)) {
      // Yes, continue this peak.
      currentPeakDataPoints.add(currentDataPoint);
    } else {

      // No, new peak is starting

      // Check peak formed so far
      if (currentPeakDataPoints != null) {
        checkCurrentPeak();
        currentPeakDataPoints = null;
      }

    }

  }

  /**
   * Finalizes the gap, adds a peak
   */
  public void noMoreOffers() {

    // Check peak that was last constructed
    if (currentPeakDataPoints != null) {
      checkCurrentPeak();
      currentPeakDataPoints = null;
    }

    double[][] mzIntensities = DataPointUtils.getDataPointsAsDoubleArray(bestPeakDataPoints);
    final IonTimeSeries<?> series = new SimpleIonTimeSeries(
        ((ModularFeatureList) peakListRow.getFeatureList()).getMemoryMapStorage(), mzIntensities[0],
        mzIntensities[1], bestPeakDataPoints.stream().map(GapDataPoint::getScan).toList());

<<<<<<< HEAD
    Feature newPeak = new ModularFeature((ModularFeatureList) peakListRow.getFeatureList(),
        rawDataFile, series, FeatureStatus.MANUAL);
=======
        // calculate area of the interval
        area += (float)(rtDifference * (intensityStart + intensityEnd) / 2);
>>>>>>> f7331ffb

    // Fill the gap
    peakListRow.addFeature(rawDataFile, newPeak);
  }

  /**
   * This function check for the shape of the peak in RT direction, and determines if it is possible
   * to add given m/z peak at the end of the peak.
   */
  protected boolean checkRTShape(GapDataPoint dp) {

    if (dp.getRT() < rtRange.lowerEndpoint()) {
      double prevInt = currentPeakDataPoints.get(currentPeakDataPoints.size() - 1).getIntensity();
      if (dp.getIntensity() > (prevInt * (1 - intTolerance))) {
        return true;
      }
    }

    if (rtRange.contains((float) dp.getRT())) {
      return true;
    }

    if (dp.getRT() > rtRange.upperEndpoint()) {
      double prevInt = currentPeakDataPoints.get(currentPeakDataPoints.size() - 1).getIntensity();
      if (dp.getIntensity() < (prevInt * (1 + intTolerance))) {
        return true;
      }
    }

    return false;

  }

  protected void checkCurrentPeak() {

    // 1) Check if currentpeak has a local maximum inside the search range
    int highestMaximumInd = -1;
    double currentMaxHeight = 0f;
    for (int i = 1; i < currentPeakDataPoints.size() - 1; i++) {

      if (rtRange.contains((float) currentPeakDataPoints.get(i).getRT())) {

        if ((currentPeakDataPoints.get(i).getIntensity() >= currentPeakDataPoints.get(i + 1)
            .getIntensity()) && (currentPeakDataPoints.get(i).getIntensity()
            >= currentPeakDataPoints.get(i - 1).getIntensity())) {

          if (currentPeakDataPoints.get(i).getIntensity() > currentMaxHeight) {

            currentMaxHeight = currentPeakDataPoints.get(i).getIntensity();
            highestMaximumInd = i;
          }
        }
      }
    }

    // If no local maximum, return
    if (highestMaximumInd == -1) {
      return;
    }

    // 2) Find elution start and stop
    int startInd = highestMaximumInd;
    double currentInt = currentPeakDataPoints.get(startInd).getIntensity();
    while (startInd > 0) {
      double nextInt = currentPeakDataPoints.get(startInd - 1).getIntensity();
      if (currentInt < (nextInt * (1 - intTolerance))) {
        break;
      }
      startInd--;
      if (nextInt == 0) {
        break;
      }
      currentInt = nextInt;
    }

    // Since subList does not include toIndex value then find highest
    // possible value of stopInd+1 and currentPeakDataPoints.size()
    int stopInd = highestMaximumInd, toIndex = highestMaximumInd;
    currentInt = currentPeakDataPoints.get(stopInd).getIntensity();
    while (stopInd < (currentPeakDataPoints.size() - 1)) {
      double nextInt = currentPeakDataPoints.get(stopInd + 1).getIntensity();
      if (nextInt > (currentInt * (1 + intTolerance))) {
        toIndex = Math.min(currentPeakDataPoints.size(), stopInd + 1);
        break;
      }
      stopInd++;
      toIndex = Math.min(currentPeakDataPoints.size(), stopInd + 1);
      if (nextInt == 0) {
        stopInd++;
        toIndex = stopInd;
        break;
      }
      currentInt = nextInt;
    }

    // 3) Check if this is the best candidate for a peak
    if ((bestPeakDataPoints == null) || (bestPeakHeight < currentMaxHeight)) {
      bestPeakDataPoints = currentPeakDataPoints.subList(startInd, toIndex);
    }

  }

}<|MERGE_RESOLUTION|>--- conflicted
+++ resolved
@@ -125,18 +125,14 @@
       currentPeakDataPoints = null;
     }
 
-    double[][] mzIntensities = DataPointUtils.getDataPointsAsDoubleArray(bestPeakDataPoints);
+    final double[][] mzIntensities = DataPointUtils.getDataPointsAsDoubleArray(bestPeakDataPoints);
     final IonTimeSeries<?> series = new SimpleIonTimeSeries(
         ((ModularFeatureList) peakListRow.getFeatureList()).getMemoryMapStorage(), mzIntensities[0],
         mzIntensities[1], bestPeakDataPoints.stream().map(GapDataPoint::getScan).toList());
 
-<<<<<<< HEAD
-    Feature newPeak = new ModularFeature((ModularFeatureList) peakListRow.getFeatureList(),
+    final Feature newPeak = new ModularFeature((ModularFeatureList) peakListRow.getFeatureList(),
         rawDataFile, series, FeatureStatus.MANUAL);
-=======
-        // calculate area of the interval
-        area += (float)(rtDifference * (intensityStart + intensityEnd) / 2);
->>>>>>> f7331ffb
+
 
     // Fill the gap
     peakListRow.addFeature(rawDataFile, newPeak);
