--- conflicted
+++ resolved
@@ -33,11 +33,7 @@
 public final class IonInterfaceImagingWizardParameters extends IonInterfaceWizardParameters {
 
   public static final IntegerParameter minNumberOfDataPoints = new IntegerParameter(
-<<<<<<< HEAD
-      "Min # of data points", "Minimum number of data points as used in image building", 30, 1,
-=======
       "Minimum consecutive scans", "Minimum number of consecutive scans with detected data points as used in image building", 25, 1,
->>>>>>> f209dd80
       Integer.MAX_VALUE);
 
   public static final BooleanParameter enableDeisotoping = new BooleanParameter(
