--- conflicted
+++ resolved
@@ -28,25 +28,16 @@
  */
 public class RTTolerance {
 
-<<<<<<< HEAD
-  // Tolerance can be either absolute (in min) or relative (in %).
-  private final boolean isAbsolute;
   private final float tolerance;
-
-  public RTTolerance(final boolean absolute, final float rtTolerance) {
-=======
-  private final double tolerance;
   private final Unit unit;
 
-  public RTTolerance(final double rtTolerance, Unit unit) {
->>>>>>> 11a7757b
-
+  public RTTolerance(final float rtTolerance, Unit unit) {
     this.tolerance = rtTolerance;
     this.unit = unit;
   }
 
   // old constructor for compatibility with other mzmine branches and pull requests
-  public RTTolerance(final boolean isAbsolute, final double rtTolerance) {
+  public RTTolerance(final boolean isAbsolute, final float rtTolerance) {
       this(rtTolerance, isAbsolute ? Unit.MINUTES : Unit.PERCENT);
   }
 
@@ -59,19 +50,13 @@
     return tolerance;
   }
 
-<<<<<<< HEAD
-  public Range<Float> getToleranceRange(final float rtValue) {
-
-    final float absoluteTolerance = isAbsolute ? tolerance : rtValue * tolerance;
-=======
   public Unit getUnit() {
     return unit;
   }
 
-
-  public Range<Double> getToleranceRange(final double rtValue) {
+  public Range<Float> getToleranceRange(final float rtValue) {
     // rtValue is given in minutes
-    double absoluteTolerance;
+    float absoluteTolerance;
     switch (unit) {
       case SECONDS:
         absoluteTolerance = tolerance / 60;
@@ -84,7 +69,6 @@
         absoluteTolerance = tolerance;
         break;
     }
->>>>>>> 11a7757b
     return Range.closed(rtValue - absoluteTolerance, rtValue + absoluteTolerance);
   }
 
