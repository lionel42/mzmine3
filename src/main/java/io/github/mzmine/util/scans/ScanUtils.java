/*
 * Copyright 2006-2020 The MZmine Development Team
 *
 * This file is part of MZmine.
 *
 * MZmine is free software; you can redistribute it and/or modify it under the terms of the GNU
 * General Public License as published by the Free Software Foundation; either version 2 of the
 * License, or (at your option) any later version.
 *
 * MZmine is distributed in the hope that it will be useful, but WITHOUT ANY WARRANTY; without even
 * the implied warranty of MERCHANTABILITY or FITNESS FOR A PARTICULAR PURPOSE. See the GNU General
 * Public License for more details.
 *
 * You should have received a copy of the GNU General Public License along with MZmine; if not,
 * write to the Free Software Foundation, Inc., 51 Franklin St, Fifth Floor, Boston, MA 02110-1301
 * USA
 */

package io.github.mzmine.util.scans;

import java.io.ByteArrayInputStream;
import java.io.ByteArrayOutputStream;
import java.io.DataInputStream;
import java.io.DataOutputStream;
import java.io.IOException;
import java.text.Format;
import java.util.ArrayList;
import java.util.Arrays;
import java.util.Base64;
import java.util.Collection;
import java.util.Collections;
import java.util.Comparator;
import java.util.HashMap;
import java.util.List;
import java.util.Map;
import java.util.Objects;
import java.util.Set;
import java.util.TreeSet;
import java.util.logging.Logger;
import java.util.stream.Collectors;
import java.util.stream.Stream;
<<<<<<< HEAD

import io.github.mzmine.util.DataPointSorter;
import io.github.mzmine.util.SortingDirection;
import io.github.mzmine.util.SortingProperty;
import javafx.collections.FXCollections;
import javafx.collections.ObservableList;
=======
>>>>>>> 617299a2
import javax.annotation.Nonnull;
import javax.annotation.Nullable;
import com.google.common.collect.ImmutableList;
import com.google.common.collect.Range;
import io.github.mzmine.datamodel.DataPoint;
import io.github.mzmine.datamodel.Frame;
import io.github.mzmine.datamodel.IMSRawDataFile;
import io.github.mzmine.datamodel.ImsMsMsInfo;
import io.github.mzmine.datamodel.MassList;
import io.github.mzmine.datamodel.MassSpectrum;
import io.github.mzmine.datamodel.MassSpectrumType;
import io.github.mzmine.datamodel.MergedMsMsSpectrum;
import io.github.mzmine.datamodel.RawDataFile;
import io.github.mzmine.datamodel.Scan;
import io.github.mzmine.datamodel.features.Feature;
import io.github.mzmine.datamodel.features.FeatureListRow;
import io.github.mzmine.datamodel.impl.SimpleDataPoint;
import io.github.mzmine.main.MZmineCore;
import io.github.mzmine.parameters.parametertypes.tolerances.MZTolerance;
import io.github.mzmine.util.exceptions.MissingMassListException;
import io.github.mzmine.util.scans.sorting.ScanSortMode;
import io.github.mzmine.util.scans.sorting.ScanSorter;
import javafx.collections.FXCollections;
import javafx.collections.ObservableList;

/**
 * Scan related utilities
 */
public class ScanUtils {

  private static final Logger logger = Logger.getLogger(ScanUtils.class.getName());

  /**
   * Common utility method to be used as Scan.toString() method in various Scan implementations
   *
   * @param scan Scan to be converted to String
   * @return String representation of the scan
   */
  public static @Nonnull String scanToString(@Nonnull Scan scan) {
    return scanToString(scan, false);
  }

  /**
   * Common utility method to be used as Scan.toString() method in various Scan implementations
   *
   * @param scan Scan to be converted to String
   * @return String representation of the scan
   */
  public static @Nonnull String scanToString(@Nonnull Scan scan, @Nonnull Boolean includeFileName) {
    StringBuffer buf = new StringBuffer();
    Format rtFormat = MZmineCore.getConfiguration().getRTFormat();
    Format mzFormat = MZmineCore.getConfiguration().getMZFormat();
    if (includeFileName) {
      buf.append(scan.getDataFile().getName());
    }
    buf.append("#");
    buf.append(scan.getScanNumber());
    buf.append(" @");
    buf.append(rtFormat.format(scan.getRetentionTime()));
    buf.append(" MS");
    buf.append(scan.getMSLevel());
    if (scan.getMSLevel() > 1) {
      buf.append(" (" + mzFormat.format(scan.getPrecursorMZ()) + ")");
    }
    switch (scan.getSpectrumType()) {
      case CENTROIDED:
        buf.append(" c");
        break;
      case PROFILE:
        buf.append(" p");
        break;
      case THRESHOLDED:
        buf.append(" t");
        break;
    }

    buf.append(" ");
    buf.append(scan.getPolarity().asSingleChar());

    if (scan instanceof MergedMsMsSpectrum) {
      buf.append(" merged ");
      buf.append(((MergedMsMsSpectrum) scan).getSourceSpectra().size());
      buf.append(" spectra, CE: ");
      buf.append(String.format("%.1f", ((MergedMsMsSpectrum) scan).getCollisionEnergy()));
    }

    /*
     * if ((scan.getScanDefinition() != null) && (scan.getScanDefinition().length() > 0)) {
     * buf.append(" ("); buf.append(scan.getScanDefinition()); buf.append(")"); }
     */

    return buf.toString();
  }

  @Deprecated
  public static DataPoint[] extractDataPoints(MassSpectrum spectrum) {
    DataPoint result[] = new DataPoint[spectrum.getNumberOfDataPoints()];
    for (int i = 0; i < spectrum.getNumberOfDataPoints(); i++) {
      result[i] = new SimpleDataPoint(spectrum.getMzValue(i), spectrum.getIntensityValue(i));
    }
    return result;
  }

  /**
   * Find a base peak of a given scan in a given m/z range
   *
   * @param scan Scan to search
   * @param mzRange mz range to search in
   * @return double[2] containing base peak m/z and intensity
   */
  @Nullable
  public static DataPoint findBasePeak(@Nonnull Scan scan, @Nonnull Range<Double> mzRange) {

    double baseMz = 0d;
    double baseIntensity = 0d;
    for (int i = 0; i < scan.getNumberOfDataPoints(); i++) {
      double mz = scan.getMzValue(i);
      if (!mzRange.contains(mz)) {
        continue;
      }
      double intensity = scan.getIntensityValue(i);
      if (intensity > baseIntensity) {
        baseIntensity = intensity;
        baseMz = mz;
      }
    }
    return new SimpleDataPoint(baseMz, baseIntensity);
  }

  /**
   *
   * @param mzs
   * @param intensities
   * @param mzRange
   * @param numValues The number of values to be scanned.
   * @return The base peak or null
   */
  @Nullable
  public static DataPoint findBasePeak(@Nonnull double[] mzs, @Nonnull double[] intensities,
      @Nonnull Range<Double> mzRange, final int numValues) {

    assert mzs.length == intensities.length;
    assert numValues <= mzs.length;

    double baseMz = 0d;
    double baseIntensity = 0d;
    for (int i = 0; i < numValues; i++) {
      final double mz = mzs[i];
      if (mz < mzRange.lowerEndpoint()) {
        continue;
      } else if (mz > mzRange.upperEndpoint()) {
        break;
      }
      final double intensity = intensities[i];
      if (intensity > baseIntensity) {
        baseIntensity = intensity;
        baseMz = mz;
      }
    }
    return Double.compare(baseMz, 0d) != 0 ? new SimpleDataPoint(baseMz, baseIntensity) : null;
  }

  /**
   * Calculate the total ion count of a scan within a given mass range.
   *
   * @param scan the scan.
   * @param mzRange mass range.
   * @return the total ion count of the scan within the mass range.
   */
  public static double calculateTIC(Scan scan, Range<Double> mzRange) {

    double tic = 0.0;
    for (final DataPoint dataPoint : selectDataPointsByMass(extractDataPoints(scan), mzRange)) {
      tic += dataPoint.getIntensity();
    }
    return tic;
  }

  /**
   *
   * @param mzs
   * @param intensities
   * @param mzRange
   * @param numValues The number of values to be scanned.
   * @return
   */
  @Nullable
  public static double calculateTIC(@Nonnull double[] mzs, @Nonnull double[] intensities,
      @Nonnull Range<Double> mzRange, final int numValues) {

    assert mzs.length == intensities.length;
    assert numValues <= mzs.length;

    double totalIntensity = 0d;

    for (int i = 0; i < numValues; i++) {
      final double mz = mzs[i];
      if (mz < mzRange.lowerEndpoint()) {
        continue;
      } else if (mz > mzRange.upperEndpoint()) {
        break;
      }
      totalIntensity += intensities[i];
    }

    return totalIntensity;
  }

  /**
   * Selects data points within given m/z range
   */
  public static DataPoint[] selectDataPointsByMass(DataPoint dataPoints[], Range<Double> mzRange) {
    ArrayList<DataPoint> goodPoints = new ArrayList<DataPoint>();
    for (DataPoint dp : dataPoints) {
      if (mzRange.contains(dp.getMZ())) {
        goodPoints.add(dp);
      }
    }
    return goodPoints.toArray(new DataPoint[0]);
  }

  /**
   * Selects data points with intensity >= given intensity
   */
  public static DataPoint[] selectDataPointsOverIntensity(DataPoint dataPoints[],
      double minIntensity) {
    ArrayList<DataPoint> goodPoints = new ArrayList<DataPoint>();
    for (DataPoint dp : dataPoints) {
      if (dp.getIntensity() >= minIntensity) {
        goodPoints.add(dp);
      }
    }
    return goodPoints.toArray(new DataPoint[0]);
  }

  /**
   * This method bins values on x-axis. Each bin is assigned biggest y-value of all values in the
   * same bin.
   *
   * @param x X-coordinates of the data
   * @param y Y-coordinates of the data
   * @param binRange x coordinates of the left and right edge of the first bin
   * @param numberOfBins Number of bins
   * @param interpolate If true, then empty bins will be filled with interpolation using other bins
   * @param binningType Type of binning (sum of all 'y' within a bin, max of 'y', min of 'y', avg of
   *        'y')
   * @return Values for each bin
   */
  public static double[] binValues(double[] x, double[] y, Range<Double> binRange, int numberOfBins,
      boolean interpolate, BinningType binningType) {

    Double[] binValues = new Double[numberOfBins];
    double binWidth = (binRange.upperEndpoint() - binRange.lowerEndpoint()) / numberOfBins;

    double beforeX = Double.MIN_VALUE;
    double beforeY = 0.0f;
    double afterX = Double.MAX_VALUE;
    double afterY = 0.0f;

    double[] noOfEntries = null;

    // Binnings
    for (int valueIndex = 0; valueIndex < x.length; valueIndex++) {

      // Before first bin?
      if ((x[valueIndex] - binRange.lowerEndpoint()) < 0) {
        if (x[valueIndex] > beforeX) {
          beforeX = x[valueIndex];
          beforeY = y[valueIndex];
        }
        continue;
      }

      // After last bin?
      if ((binRange.upperEndpoint() - x[valueIndex]) < 0) {
        if (x[valueIndex] < afterX) {
          afterX = x[valueIndex];
          afterY = y[valueIndex];
        }
        continue;
      }

      int binIndex = (int) ((x[valueIndex] - binRange.lowerEndpoint()) / binWidth);

      // in case x[valueIndex] is exactly lastBinStop, we would overflow
      // the array
      if (binIndex == binValues.length) {
        binIndex--;
      }

      switch (binningType) {
        case MAX:
          if (binValues[binIndex] == null) {
            binValues[binIndex] = y[valueIndex];
          } else {
            if (binValues[binIndex] < y[valueIndex]) {
              binValues[binIndex] = y[valueIndex];
            }
          }
          break;
        case MIN:
          if (binValues[binIndex] == null) {
            binValues[binIndex] = y[valueIndex];
          } else {
            if (binValues[binIndex] > y[valueIndex]) {
              binValues[binIndex] = y[valueIndex];
            }
          }
          break;
        case AVG:
          if (noOfEntries == null) {
            noOfEntries = new double[binValues.length];
          }
          if (binValues[binIndex] == null) {
            noOfEntries[binIndex] = 1;
            binValues[binIndex] = y[valueIndex];
          } else {
            noOfEntries[binIndex]++;
            binValues[binIndex] += y[valueIndex];
          }
          break;

        case SUM:
        default:
          if (binValues[binIndex] == null) {
            binValues[binIndex] = y[valueIndex];
          } else {
            binValues[binIndex] += y[valueIndex];
          }
          break;

      }

    }

    // calculate the AVG
    if (binningType.equals(BinningType.AVG)) {
      assert noOfEntries != null;
      for (int binIndex = 0; binIndex < binValues.length; binIndex++) {
        if (binValues[binIndex] != null) {
          binValues[binIndex] /= noOfEntries[binIndex];
        }
      }
    }

    // Interpolation
    if (interpolate) {

      for (int binIndex = 0; binIndex < binValues.length; binIndex++) {
        if (binValues[binIndex] == null) {

          // Find exisiting left neighbour
          double leftNeighbourValue = beforeY;
          int leftNeighbourBinIndex =
              (int) Math.floor((beforeX - binRange.lowerEndpoint()) / binWidth);
          for (int anotherBinIndex = binIndex - 1; anotherBinIndex >= 0; anotherBinIndex--) {
            if (binValues[anotherBinIndex] != null) {
              leftNeighbourValue = binValues[anotherBinIndex];
              leftNeighbourBinIndex = anotherBinIndex;
              break;
            }
          }

          // Find existing right neighbour
          double rightNeighbourValue = afterY;
          int rightNeighbourBinIndex = (binValues.length - 1)
              + (int) Math.ceil((afterX - binRange.upperEndpoint()) / binWidth);
          for (int anotherBinIndex =
              binIndex + 1; anotherBinIndex < binValues.length; anotherBinIndex++) {
            if (binValues[anotherBinIndex] != null) {
              rightNeighbourValue = binValues[anotherBinIndex];
              rightNeighbourBinIndex = anotherBinIndex;
              break;
            }
          }

          double slope = (rightNeighbourValue - leftNeighbourValue)
              / (rightNeighbourBinIndex - leftNeighbourBinIndex);
          binValues[binIndex] = leftNeighbourValue + slope * (binIndex - leftNeighbourBinIndex);

        }

      }

    }

    double[] res = new double[binValues.length];
    for (int binIndex = 0; binIndex < binValues.length; binIndex++) {
      res[binIndex] = binValues[binIndex] == null ? 0 : binValues[binIndex];
    }
    return res;

  }

  /**
   * sort the data points by their m/z value. This method should be called before using other search
   * methods to do binary search in logarithmic time.
   *
   * @param dataPoints spectrum that should be sorted
   */
  public static void sortDataPointsByMz(DataPoint[] dataPoints) {
    Arrays.sort(dataPoints, Comparator.comparingDouble(DataPoint::getMZ));
  }

  /**
   * Returns the index of the datapoint with lowest m/z within the given datapoints which is within
   * the given mass range
   *
   * @param dataPoints sorted(!) list of datapoints
   * @param mzRange m/z range to search in
   * @return index of datapoint or -1, if no datapoint is in range
   */
  public static int findFirstFeatureWithin(DataPoint[] dataPoints, Range<Double> mzRange) {
    final int insertionPoint =
        Arrays.binarySearch(dataPoints, new SimpleDataPoint(mzRange.lowerEndpoint(), 0d),
            (u, v) -> Double.compare(u.getMZ(), v.getMZ()));
    if (insertionPoint < 0) {
      final int k = -insertionPoint - 1;
      if (k < dataPoints.length && mzRange.contains(dataPoints[k].getMZ())) {
        return k;
      } else {
        return -1;
      }
    } else {
      return insertionPoint;
    }
  }

  /**
   * Returns the index of the datapoint with largest m/z within the given datapoints which is within
   * the given mass range
   *
   * @param dataPoints sorted(!) list of datapoints
   * @param mzRange m/z range to search in
   * @return index of datapoint or -1, if no datapoint is in range
   */
  public static int findLastFeatureWithin(DataPoint[] dataPoints, Range<Double> mzRange) {
    final int insertionPoint =
        Arrays.binarySearch(dataPoints, new SimpleDataPoint(mzRange.upperEndpoint(), 0d),
            (u, v) -> Double.compare(u.getMZ(), v.getMZ()));
    if (insertionPoint < 0) {
      final int k = -insertionPoint - 2;
      if (k >= 0 && mzRange.contains(dataPoints[k].getMZ())) {
        return k;
      } else {
        return -1;
      }
    } else {
      return insertionPoint;
    }
  }

  /**
   * Returns the index of the datapoint with highest intensity within the given datapoints which is
   * within the given mass range
   *
   * @param dataPoints sorted(!) list of datapoints
   * @param mzRange m/z range to search in
   * @return index of datapoint or -1, if no datapoint is in range
   */
  public static int findMostIntenseFeatureWithin(DataPoint[] dataPoints, Range<Double> mzRange) {
    int k = findFirstFeatureWithin(dataPoints, mzRange);
    if (k < 0) {
      return -1;
    }
    int mostIntense = k;
    for (; k < dataPoints.length; ++k) {
      if (!mzRange.contains(dataPoints[k].getMZ())) {
        break;
      }
      if (dataPoints[k].getIntensity() > dataPoints[mostIntense].getIntensity()) {
        mostIntense = k;
      }
    }
    return mostIntense;
  }

  /**
   * Returns index of m/z value in a given array, which is closest to given value, limited by given
   * m/z tolerance. We assume the m/z array is sorted.
   *
   * @return index of best match, or -1 if no datapoint was found
   */
  public static int findClosestDatapoint(double key, double mzValues[], double mzTolerance) {

    int index = Arrays.binarySearch(mzValues, key);

    if (index >= 0) {
      return index;
    }

    // Get "insertion point"
    index = (index * -1) - 1;

    // If key value is bigger than biggest m/z value in array
    if (index == mzValues.length) {
      index--;
    } else if (index > 0) {
      // Check insertion point value and previous one, see which one
      // is closer
      if (Math.abs(mzValues[index - 1] - key) < Math.abs(mzValues[index] - key)) {
        index--;
      }
    }

    // Check m/z tolerancee
    if (Math.abs(mzValues[index] - key) <= mzTolerance) {
      return index;
    }

    // Nothing was found
    return -1;

  }

  /**
   * Determines if the spectrum represented by given array of data points is centroided or
   * continuous (profile or thresholded). Profile spectra are easy to detect, because they contain
   * zero-intensity data points. However, distinguishing centroided from thresholded spectra is not
   * trivial. MZmine uses multiple checks for that purpose, as described in the code comments.
   */
  /*
   * Adapted from MSDK: https://github.com/msdk/msdk/blob/master/msdk-spectra/
   * msdk-spectra-spectrumtypedetection/src/main/java/io/github/
   * msdk/spectra/spectrumtypedetection/SpectrumTypeDetectionAlgorithm.java
   */
  public static MassSpectrumType detectSpectrumType(@Nonnull double[] mzValues,
      double[] intensityValues) {

    // If the spectrum has less than 5 data points, it should be centroided.
    if (mzValues.length < 5) {
      return MassSpectrumType.CENTROIDED;
    }

    int basePeakIndex = 0;
    boolean hasZeroDataPoint = false;

    // Go through the data points and find the highest one
    int size = mzValues.length;
    for (int i = 0; i < size; i++) {

      // Update the maxDataPointIndex accordingly
      if (intensityValues[i] > intensityValues[basePeakIndex]) {
        basePeakIndex = i;
      }

      if (intensityValues[i] == 0.0) {
        hasZeroDataPoint = true;
      }
    }

    final double scanMzSpan = mzValues[size - 1] - mzValues[0];

    // Find the all data points around the base peak that have intensity
    // above half maximum
    final double halfIntensity = intensityValues[basePeakIndex] / 2.0;
    int leftIndex = basePeakIndex;
    while ((leftIndex > 0) && intensityValues[leftIndex - 1] > halfIntensity) {
      leftIndex--;
    }
    int rightIndex = basePeakIndex;
    while ((rightIndex < size - 1) && intensityValues[rightIndex + 1] > halfIntensity) {
      rightIndex++;
    }
    final double mainFeatureMzSpan = mzValues[rightIndex] - mzValues[leftIndex];
    final int mainFeatureDataPointCount = rightIndex - leftIndex + 1;

    // If the main feature has less than 3 data points above half intensity, it
    // indicates a centroid spectrum. Further, if the m/z span of the main
    // feature is more than 0.1% of the scan m/z range, it also indicates a
    // centroid spectrum. These criteria are empirical and probably not
    // bulletproof. However, it works for all the test cases we have.
    if ((mainFeatureDataPointCount < 3) || (mainFeatureMzSpan > (scanMzSpan / 1000.0))) {
      return MassSpectrumType.CENTROIDED;
    } else {
      if (hasZeroDataPoint) {
        return MassSpectrumType.PROFILE;
      } else {
        return MassSpectrumType.THRESHOLDED;
      }
    }

  }

  /**
   * Finds the MS/MS scan with highest intensity, within given retention time range and with
   * precursor m/z within given m/z range
   */
  public static Scan findBestFragmentScan(RawDataFile dataFile, Range<Float> rtRange,
      Range<Double> mzRange) {

    assert dataFile != null;
    assert rtRange != null;
    assert mzRange != null;

    return dataFile.getScanNumbers(2).stream()
        .filter(s -> s.getBasePeakIntensity() != null && rtRange.contains(s.getRetentionTime())
            && mzRange.contains(s.getPrecursorMZ()))
        .max(Comparator.comparingDouble(s -> s.getBasePeakIntensity())).orElse(null);
  }

  /**
   * Finds all MS/MS scans on MS2 level within given retention time range and with precursor m/z
   * within given m/z range
   */
  public static Scan[] findAllMS2FragmentScans(RawDataFile dataFile, Range<Float> rtRange,
      Range<Double> mzRange) {
    assert dataFile != null;
    assert rtRange != null;
    assert mzRange != null;

    return dataFile.getScanNumbers(2).stream()
        .filter(s -> rtRange.contains(s.getRetentionTime()) && mzRange.contains(s.getPrecursorMZ()))
        .toArray(Scan[]::new);
  }

  /**
   * @param dataFile
   * @param msLevel 0 for all scans
   * @return
   */
  public static Stream<Scan> streamScans(RawDataFile dataFile, int msLevel) {
    return dataFile.getScanNumbers(msLevel).stream();
  }

  @Nullable
  public static List<ImsMsMsInfo> findMsMsInfos(IMSRawDataFile imsRawDataFile,
      Range<Double> mzRange, Range<Float> rtRange) {
    List<ImsMsMsInfo> featureMsMsInfos = new ArrayList<>();
    Collection<? extends Frame> ms2Frames = imsRawDataFile.getFrames(2, rtRange);
    for (Frame frame : ms2Frames) {
      Set<ImsMsMsInfo> frameMsMsInfos = frame.getImsMsMsInfos();
      for (ImsMsMsInfo msmsInfo : frameMsMsInfos) {
        if (mzRange.contains(msmsInfo.getLargestPeakMz())) {
          featureMsMsInfos.add(msmsInfo);
        }
      }
    }
    if (featureMsMsInfos.isEmpty()) {
      return null;
    }
    return featureMsMsInfos;
  }

  /**
   * Find the highest data point in array
   */
  public static @Nonnull DataPoint findTopDataPoint(@Nonnull DataPoint dataPoints[]) {

    DataPoint topDP = null;

    for (DataPoint dp : dataPoints) {
      if ((topDP == null) || (dp.getIntensity() > topDP.getIntensity())) {
        topDP = dp;
      }
    }

    return topDP;
  }

  /**
   * Find the highest data point index in array
   */
  public static int findTopDataPoint(@Nonnull double intensityValues[]) {

    int basePeak = 0;
    for (int i = 0; i < intensityValues.length; i++) {

      if (intensityValues[i] > intensityValues[basePeak]) {
        basePeak = i;
      }
    }
    return basePeak;
  }

  /**
   * Find the m/z range of the data points in the array. We assume there is at least one data point,
   * and the data points are sorted by m/z.
   */
  public static @Nonnull Range<Double> findMzRange(@Nonnull DataPoint dataPoints[]) {

    assert dataPoints.length > 0;

    double lowMz = dataPoints[0].getMZ();
    double highMz = lowMz;
    for (int i = 1; i < dataPoints.length; i++) {
      if (dataPoints[i].getMZ() < lowMz) {
        lowMz = dataPoints[i].getMZ();
        continue;
      }
      if (dataPoints[i].getMZ() > highMz) {
        highMz = dataPoints[i].getMZ();
      }
    }

    return Range.closed(lowMz, highMz);
  }

  /**
   * Find the m/z range of the data points in the array. We assume there is at least one data point,
   * and the data points are sorted by m/z.
   */
  public static @Nonnull Range<Double> findMzRange(@Nonnull double mzValues[]) {

    assert mzValues.length > 0;

    double lowMz = mzValues[0];
    double highMz = lowMz;
    for (int i = 1; i < mzValues.length; i++) {
      if (mzValues[i] < lowMz) {
        lowMz = mzValues[i];
        continue;
      }
      if (mzValues[i] > highMz) {
        highMz = mzValues[i];
      }
    }

    return Range.closed(lowMz, highMz);
  }

  /**
   * Find the RT range of given scans. We assume there is at least one scan.
   */
  public static @Nonnull Range<Float> findRtRange(@Nonnull Scan scans[]) {

    assert scans.length > 0;

    float lowRt = scans[0].getRetentionTime();
    float highRt = lowRt;
    for (int i = 1; i < scans.length; i++) {
      if (scans[i].getRetentionTime() < lowRt) {
        lowRt = scans[i].getRetentionTime();
        continue;
      }
      if (scans[i].getRetentionTime() > highRt) {
        highRt = scans[i].getRetentionTime();
      }
    }

    return Range.closed(lowRt, highRt);
  }

  public static byte[] encodeDataPointsToBytes(DataPoint dataPoints[]) {
    ByteArrayOutputStream byteStream = new ByteArrayOutputStream();
    DataOutputStream featureStream = new DataOutputStream(byteStream);
    for (int i = 0; i < dataPoints.length; i++) {

      try {
        featureStream.writeDouble(dataPoints[i].getMZ());
        featureStream.writeDouble(dataPoints[i].getIntensity());
      } catch (IOException e) {
        e.printStackTrace();
      }
    }
    byte featureBytes[] = byteStream.toByteArray();
    return featureBytes;
  }

  public static char[] encodeDataPointsBase64(DataPoint dataPoints[]) {
    byte featureBytes[] = encodeDataPointsToBytes(dataPoints);
    char encodedData[] = Base64.getEncoder().encodeToString(featureBytes).toCharArray();
    return encodedData;
  }

  public static DataPoint[] decodeDataPointsFromBytes(byte bytes[]) {
    // each double is 8 bytes and we need one for m/z and one for intensity
    int dpCount = bytes.length / 2 / 8;

    // make a data input stream
    ByteArrayInputStream byteStream = new ByteArrayInputStream(bytes);
    DataInputStream featureStream = new DataInputStream(byteStream);

    DataPoint dataPoints[] = new DataPoint[dpCount];

    for (int i = 0; i < dataPoints.length; i++) {
      try {
        double mz = featureStream.readDouble();
        double intensity = featureStream.readDouble();
        dataPoints[i] = new SimpleDataPoint(mz, intensity);
      } catch (IOException e) {
        e.printStackTrace();
      }
    }

    return dataPoints;
  }

  public static DataPoint[] decodeDataPointsBase64(char encodedData[]) {
    byte[] bytes = Base64.getDecoder().decode(new String(encodedData));
    DataPoint dataPoints[] = decodeDataPointsFromBytes(bytes);
    return dataPoints;
  }

  public static Stream<Scan> streamAllFragmentScans(FeatureListRow row) {
    return row.getAllMS2Fragmentations().stream();
  }

  /**
   * Sorted list (best first) of all MS2 fragmentation scans with n signals >= noiseLevel in the
   * specified or first massList, if none was specified
   *
   * @param row all MS2 scans of all features in this row
   * @param noiseLevel
   * @param minNumberOfSignals
   * @param sort the sorting property (best first, index=0)
   * @return
   */
  @Nonnull
  public static List<Scan> listAllFragmentScans(FeatureListRow row, double noiseLevel,
      int minNumberOfSignals, ScanSortMode sort) throws MissingMassListException {
    List<Scan> scans = listAllFragmentScans(row, noiseLevel, minNumberOfSignals);
    // first entry is the best scan
    scans.sort(Collections.reverseOrder(new ScanSorter(noiseLevel, sort)));
    return scans;
  }

  /**
   * List of all MS2 fragmentation scans with n signals >= noiseLevel in the specified or first
   * massList, if none was specified
   *
   * @param row
   * @param noiseLevel
   * @param minNumberOfSignals
   * @return
   */
  @Nonnull
  public static ObservableList<Scan> listAllFragmentScans(FeatureListRow row, double noiseLevel,
      int minNumberOfSignals) throws MissingMassListException {
    ObservableList<Scan> scans = row.getAllMS2Fragmentations();
    return listAllScans(scans, noiseLevel, minNumberOfSignals);
  }

  /**
   * Sorted list of all MS1 {@link Feature#getRepresentativeScan()} of all features. scans with n
   * signals >= noiseLevel in the specified or first massList, if none was specified
   *
   * @param row all representative MS1 scans of all features in this row
   * @param noiseLevel
   * @param minNumberOfSignals
   * @param sort the sorting property (best first, index=0)
   * @return
   */
  @Nonnull
  public static List<Scan> listAllMS1Scans(FeatureListRow row, double noiseLevel,
      int minNumberOfSignals, ScanSortMode sort) throws MissingMassListException {
    List<Scan> scans = listAllMS1Scans(row, noiseLevel, minNumberOfSignals);
    // first entry is the best scan
    scans.sort(Collections.reverseOrder(new ScanSorter(noiseLevel, sort)));
    return scans;
  }

  /**
   * List of all MS1 {@link Feature#getRepresentativeScan()} of all features. scans with n signals
   * >= noiseLevel in the specified or first massList, if none was specified
   *
   * @param row
   * @param noiseLevel
   * @param minNumberOfSignals
   * @return
   */
  @Nonnull
  public static ObservableList<Scan> listAllMS1Scans(FeatureListRow row, double noiseLevel,
      int minNumberOfSignals) throws MissingMassListException {
    ObservableList<Scan> scans = getAllMostIntenseMS1Scans(row);
    return listAllScans(scans, noiseLevel, minNumberOfSignals);
  }

  /**
   * Array of all {@link Feature#getRepresentativeScan()} of all features
   *
   * @param row
   * @return
   */
  public static ObservableList<Scan> getAllMostIntenseMS1Scans(FeatureListRow row) {
    return row.getFeatures().stream().map(Feature::getRepresentativeScan).filter(Objects::nonNull)
        .collect(Collectors.toCollection(FXCollections::observableArrayList));
  }

  /**
   * List of all scans with n signals >= noiseLevel in the specified or first massList, if none was
   * specified
   *
   * @param noiseLevel
   * @param minNumberOfSignals
   * @return
   */
  @Nonnull
  public static ObservableList<Scan> listAllScans(ObservableList<Scan> scans, double noiseLevel,
      int minNumberOfSignals, ScanSortMode sort) throws MissingMassListException {
    ObservableList<Scan> filtered = listAllScans(scans, noiseLevel, minNumberOfSignals);
    // first entry is the best scan
    filtered.sort(Collections.reverseOrder(new ScanSorter(noiseLevel, sort)));
    return filtered;
  }

  /**
   * List of all scans with n signals >= noiseLevel in the specified or first massList, if none was
   * specified
   *
   * @param noiseLevel
   * @param minNumberOfSignals
   * @return
   */
  @Nonnull
  public static ObservableList<Scan> listAllScans(ObservableList<Scan> scans, double noiseLevel,
      int minNumberOfSignals) throws MissingMassListException {
    ObservableList<Scan> filtered = FXCollections.observableArrayList();
    for (Scan scan : scans) {
      // find mass list: with name or first
      final MassList massList = scan.getMassList();
      if (massList == null) {
        throw new MissingMassListException(scan);
      }

      // minimum number of signals >= noiseLevel
      int signals = getNumberOfSignals(massList, noiseLevel);
      if (signals >= minNumberOfSignals) {
        filtered.add(scan);
      }
    }
    return filtered;
  }

  /**
   * Sum of intensity of all data points >= noiseLevel
   *
   * @param data
   * @param noiseLevel
   * @return
   */
  public static double getTIC(DataPoint[] data, double noiseLevel) {
    return Stream.of(data).mapToDouble(DataPoint::getIntensity).filter(i -> i >= noiseLevel).sum();
  }

  /**
   * threshold: keep data points >= noiseLevel
   *
   * @param data
   * @param noiseLevel
   * @return
   */
  public static DataPoint[] getFiltered(DataPoint[] data, double noiseLevel) {
    return Stream.of(data).filter(dp -> dp.getIntensity() >= noiseLevel).toArray(DataPoint[]::new);
  }

  /**
   * below threshold: keep data points < noiseLevel
   *
   * @param data
   * @param noiseLevel
   * @return
   */
  public static DataPoint[] getBelowThreshold(DataPoint[] data, double noiseLevel) {
    return Stream.of(data).filter(dp -> dp.getIntensity() < noiseLevel).toArray(DataPoint[]::new);
  }

  /**
   * Number of signals >=noiseLevel
   *
   * @param data
   * @param noiseLevel
   * @return
   */
  public static int getNumberOfSignals(DataPoint[] data, double noiseLevel) {
    int n = 0;
    for (DataPoint dp : data) {
      if (dp.getIntensity() >= noiseLevel) {
        n++;
      }
    }
    return n;
  }


  /**
   * Sum of intensity of all data points >= noiseLevel
   *
   * @param spec
   * @param noiseLevel
   * @return
   */
  public static double getTIC(MassSpectrum spec, double noiseLevel) {
    int size = spec.getNumberOfDataPoints();
    double sum = 0;
    for (int i = 0; i < size; i++) {
      double intensity = spec.getIntensityValue(i);
      if (intensity >= noiseLevel) {
        sum += intensity;
      }
    }
    return sum;
  }

  /**
   * Number of signals >=noiseLevel
   *
   * @param spec
   * @param noiseLevel
   * @return
   */
  public static int getNumberOfSignals(MassSpectrum spec, double noiseLevel) {
    int size = spec.getNumberOfDataPoints();
    int n = 0;
    for (int i = 0; i < size; i++) {
      if (spec.getIntensityValue(i) >= noiseLevel) {
        n++;
      }
    }
    return n;
  }

  /**
   * Finds the first MS1 scan preceding the given MS2 scan. If no such scan exists, returns null.
   */
  public static @Nullable Scan findPrecursorScan(@Nonnull Scan scan) {

    assert scan != null;
    final RawDataFile dataFile = scan.getDataFile();
    final ObservableList<Scan> scanNumbers = dataFile.getScans();

    int startIndex = scanNumbers.indexOf(scan);

    for (int i = startIndex; i >= 0; i--) {
      Scan s = scanNumbers.get(i);
      if (s.getMSLevel() == 1) {
        return s;
      }
    }

    // Didn't find any MS1 scan
    return null;
  }

  /**
   * Finds the first MS1 scan succeeding the given MS2 scan. If no such scan exists, returns null.
   */
  @Nullable
  public static Scan findSucceedingPrecursorScan(@Nonnull Scan scan) {
    assert scan != null;
    final RawDataFile dataFile = scan.getDataFile();
    final ObservableList<Scan> scanNumbers = dataFile.getScans();

    int startIndex = scanNumbers.indexOf(scan);

    for (int i = startIndex; i < scanNumbers.size(); i++) {
      Scan s = scanNumbers.get(i);
      if (s.getMSLevel() == 1) {
        return s;
      }
    }

    // Didn't find any MS1 scan
    return null;
  }

  /**
   * Selects best N MS/MS scans from a feature list row
   */
  public static @Nonnull Collection<Scan> selectBestMS2Scans(@Nonnull FeatureListRow row,
      @Nonnull Integer topN) throws MissingMassListException {
    final @Nonnull List<Scan> allMS2Scans = row.getAllMS2Fragmentations();
    return selectBestMS2Scans(allMS2Scans, topN);
  }

  /**
   * Selects best N MS/MS scans from a collection of scans
   */
  public static @Nonnull Collection<Scan> selectBestMS2Scans(@Nonnull Collection<Scan> scans,
      @Nonnull Integer topN) throws MissingMassListException {
    assert scans != null;
    assert topN != null;

    // Keeps MS2 scans sorted by decreasing quality
    TreeSet<Scan> sortedScans =
        new TreeSet<>(Collections.reverseOrder(new ScanSorter(0, ScanSortMode.MAX_TIC)));
    sortedScans.addAll(scans);

    // Filter top N scans into an immutable list
    final List<Scan> topNScansList =
        sortedScans.stream().limit(topN).collect(ImmutableList.toImmutableList());

    return topNScansList;
  }

  /**
   * Move the mass window given by binRange across the spectrum, keep only the
   * numberOfFeaturesPerBin most intense features within the window. This is a very simple and
   * robust method to remove most noise in the spectrum without having to estimate any noise
   * intensity parameter.
   *
   * @param dataPoints spectrum
   * @param binRange sliding mass window. Is shifted in each step by its width.
   * @param numberOfFeaturesPerBin number of features to keep within the sliding mass window
   * @return
   */
  public static DataPoint[] extractMostIntenseFeaturesAcrossMassRange(DataPoint[] dataPoints,
      Range<Double> binRange, int numberOfFeaturesPerBin) {
    double offset = binRange.lowerEndpoint();
    final double width = binRange.upperEndpoint() - binRange.lowerEndpoint();
    final HashMap<Integer, List<DataPoint>> bins = new HashMap<>();
    for (DataPoint p : dataPoints) {
      final int bin = (int) Math.floor((p.getMZ() - offset) / width);
      if (bin >= 0) {
        bins.computeIfAbsent(bin, (x) -> new ArrayList<>()).add(p);
      }
    }
    final List<DataPoint> finalDataPoints = new ArrayList<>();
    for (Integer bin : bins.keySet()) {
      List<DataPoint> list = bins.get(bin);
      Collections.sort(list, (u, v) -> Double.compare(v.getIntensity(), u.getIntensity()));
      for (int i = 0; i < Math.min(list.size(), numberOfFeaturesPerBin); ++i) {
        finalDataPoints.add(list.get(i));
      }
    }
    DataPoint[] spectrum = finalDataPoints.toArray(new DataPoint[0]);
    sortDataPointsByMz(spectrum);
    return spectrum;
  }

  /**
   * Generalization of the cosine similarity for high resolution. See Algorithmic Mass Spectrometry
   * by Sebastian Böcker, chapter 4.2 While the cosine similarity transforms the spectrum into a
   * finite dimensional vector, the probability product transforms it into a mixture of continuous
   * gaussians.
   * <p>
   * As for cosine similarity it is recommended to first take the square root of all feature
   * intensities, before calling this method.
   *
   * @param scanLeft the first spectrum
   * @param scanRight the second spectrum
   * @param expectedMassDeviationInPPM the width of the gaussians (corresponds to the expected mass
   *        deviation). Rather use a larger than a small value! Value is given in ppm and Dalton.
   * @param noiseLevel the lowest intensity for a feature to be considered
   * @param mzRange the m/z range in which the features are compared. use null for the whole
   *        spectrum
   */
  public static double probabilityProduct(DataPoint[] scanLeft, DataPoint[] scanRight,
      MZTolerance expectedMassDeviationInPPM, double noiseLevel, @Nullable Range<Double> mzRange) {
    double d = probabilityProductUnnormalized(scanLeft, scanRight, expectedMassDeviationInPPM,
        noiseLevel, mzRange);
    double l = probabilityProductUnnormalized(scanLeft, scanLeft, expectedMassDeviationInPPM,
        noiseLevel, mzRange);
    double r = probabilityProductUnnormalized(scanRight, scanRight, expectedMassDeviationInPPM,
        noiseLevel, mzRange);
    return d / Math.sqrt(l * r);

  }

  /**
   * Calculates the probability product without normalization. Usually, this method is only useful
   * if you plan to normalize the spectra (or value) yourself.
   *
   * @see #probabilityProduct(DataPoint[], DataPoint[], MZTolerance, double, Range)
   */
  public static double probabilityProductUnnormalized(DataPoint[] scanLeft, DataPoint[] scanRight,
      MZTolerance expectedMassDeviationInPPM, double noiseLevel, @Nullable Range<Double> mzRange) {
    int i, j;
    double score = 0d;
    final int nl, nr;// =left.length, nr=right.length;
    if (mzRange == null) {
      nl = scanLeft.length;
      nr = scanRight.length;
      i = 0;
      j = 0;
    } else {
      nl = findLastFeatureWithin(scanLeft, mzRange) + 1;
      nr = findLastFeatureWithin(scanRight, mzRange) + 1;
      i = findFirstFeatureWithin(scanLeft, mzRange);
      j = findFirstFeatureWithin(scanRight, mzRange);
      if (i < 0 || j < 0) {
        return 0d;
      }
    }
    // gaussians are set to zero above allowedDifference to speed up
    // computation
    final double allowedDifference = expectedMassDeviationInPPM.getMzToleranceForMass(1000d) * 5;
    while (i < nl && j < nr) {
      DataPoint lp = scanLeft[i];
      if (lp.getIntensity() < noiseLevel) {
        ++i;
        continue;
      }
      DataPoint rp = scanRight[j];
      if (rp.getIntensity() < noiseLevel) {
        ++j;
        continue;
      }
      final double difference = lp.getMZ() - rp.getMZ();
      if (Math.abs(difference) <= allowedDifference) {
        final double mzabs = expectedMassDeviationInPPM
            .getMzToleranceForMass(Math.round((lp.getMZ() + rp.getMZ()) / 2d));
        final double variance = mzabs * mzabs;
        double matchScore = probabilityProductScore(lp, rp, variance);
        score += matchScore;
        for (int k = i + 1; k < nl; ++k) {
          DataPoint lp2 = scanLeft[k];
          final double difference2 = lp2.getMZ() - rp.getMZ();
          if (Math.abs(difference2) <= allowedDifference) {
            matchScore = probabilityProductScore(lp2, rp, variance);
            score += matchScore;
          } else {
            break;
          }
        }
        for (int l = j + 1; l < nr; ++l) {
          DataPoint rp2 = scanRight[l];
          final double difference2 = lp.getMZ() - rp2.getMZ();
          if (Math.abs(difference2) <= allowedDifference) {
            matchScore = probabilityProductScore(lp, rp2, variance);
            score += matchScore;
          } else {
            break;
          }
        }
        ++i;
        ++j;
      } else if (difference > 0) {
        ++j;

      } else {
        ++i;
      }
    }
    return score;
  }

  /**
   * Calculates the product of the integrals of two gaussians centered in lp and rp with given
   * variance
   */
  private static double probabilityProductScore(DataPoint lp, DataPoint rp, double variance) {
    final double mzDiff = Math.abs(lp.getMZ() - rp.getMZ());
    final double constTerm = 1.0 / (Math.PI * variance * 4);
    final double propOverlap = constTerm * Math.exp(-(mzDiff * mzDiff) / (4 * variance));
    return (lp.getIntensity() * rp.getIntensity()) * propOverlap;
  }

  /**
   * Converts DataPoint ion mz to int.
   * <p>
   * Function adapted from module: adap.mspexport.
   *
   * @param dataPoints spectra to convert.
   * @param intMode conversion method: MAX or SUM.
   * @return DataPoint array converted to integers.
   */
  public static DataPoint[] integerDataPoints(final DataPoint[] dataPoints,
      final IntegerMode intMode) {

    int size = dataPoints.length;

    Map<Double, Double> integerDataPoints = new HashMap<>();

    for (int i = 0; i < size; ++i) {
      double mz = Math.round(dataPoints[i].getMZ());
      double intensity = dataPoints[i].getIntensity();
      Double prevIntensity = integerDataPoints.get(mz);
      if (prevIntensity == null) {
        prevIntensity = 0.0;
      }

      switch (intMode) {
        case MAX:
          integerDataPoints.put(mz, prevIntensity + intensity);
          break;
        case SUM:
          integerDataPoints.put(mz, Math.max(prevIntensity, intensity));
          break;
      }
    }

    DataPoint[] result = new DataPoint[integerDataPoints.size()];
    int count = 0;
    for (Map.Entry<Double, Double> e : integerDataPoints.entrySet()) {
      result[count++] = new SimpleDataPoint(e.getKey(), e.getValue());
    }

    return result;
  }

  /**
   * @param dataPoints Sorted (by mz, ascending) array of data points
   * @param mzRange
   * @return
   */
  @Nonnull
  public static DataPoint[] getDataPointsByMass(@Nonnull DataPoint[] dataPoints,
      @Nonnull Range<Double> mzRange) {

    int startIndex, endIndex;
    for (startIndex = 0; startIndex < dataPoints.length; startIndex++) {
      if (dataPoints[startIndex].getMZ() >= mzRange.lowerEndpoint()) {
        break;
      }
    }

    for (endIndex = startIndex; endIndex < dataPoints.length; endIndex++) {
      if (dataPoints[endIndex].getMZ() > mzRange.upperEndpoint()) {
        break;
      }
    }

    DataPoint pointsWithinRange[] = new DataPoint[endIndex - startIndex];

    // Copy the relevant points
    System.arraycopy(dataPoints, startIndex, pointsWithinRange, 0, endIndex - startIndex);

    return pointsWithinRange;
  }


  /**
   * Binning modes
   */
  public static enum BinningType {
    SUM, MAX, MIN, AVG
  }

  /**
   * Integer conversion methods.
   */
  public static enum IntegerMode {

    SUM("Merging mode: Sum"), MAX("Merging mode: Maximum");

    private final String intMode;

    IntegerMode(String intMode) {
      this.intMode = intMode;
    }

    @Override
    public String toString() {
      return this.intMode;
    }
  }


  /**
   * Most abundant n signals
   *
   * @param scan
   * @param n
   * @return
   */
  public static DataPoint[] getMostAbundantSignals(DataPoint[] scan, int n) {
    if (scan.length <= n)
      return scan;
    else {
      Arrays.sort(scan,
              new DataPointSorter(SortingProperty.Intensity, SortingDirection.Descending));
      return Arrays.copyOf(scan, n);
    }
  }
}<|MERGE_RESOLUTION|>--- conflicted
+++ resolved
@@ -36,18 +36,8 @@
 import java.util.Objects;
 import java.util.Set;
 import java.util.TreeSet;
-import java.util.logging.Logger;
 import java.util.stream.Collectors;
 import java.util.stream.Stream;
-<<<<<<< HEAD
-
-import io.github.mzmine.util.DataPointSorter;
-import io.github.mzmine.util.SortingDirection;
-import io.github.mzmine.util.SortingProperty;
-import javafx.collections.FXCollections;
-import javafx.collections.ObservableList;
-=======
->>>>>>> 617299a2
 import javax.annotation.Nonnull;
 import javax.annotation.Nullable;
 import com.google.common.collect.ImmutableList;
@@ -70,6 +60,30 @@
 import io.github.mzmine.util.exceptions.MissingMassListException;
 import io.github.mzmine.util.scans.sorting.ScanSortMode;
 import io.github.mzmine.util.scans.sorting.ScanSorter;
+import java.io.ByteArrayInputStream;
+import java.io.ByteArrayOutputStream;
+import java.io.DataInputStream;
+import java.io.DataOutputStream;
+import java.io.IOException;
+import java.text.Format;
+import java.util.ArrayList;
+import java.util.Arrays;
+import java.util.Base64;
+import java.util.Collection;
+import java.util.Collections;
+import java.util.Comparator;
+import java.util.HashMap;
+import java.util.List;
+import java.util.Map;
+import java.util.Objects;
+import java.util.Set;
+import java.util.TreeSet;
+import java.util.logging.Logger;
+import java.util.stream.Collectors;
+import java.util.stream.Stream;
+import io.github.mzmine.util.DataPointSorter;
+import io.github.mzmine.util.SortingDirection;
+import io.github.mzmine.util.SortingProperty;
 import javafx.collections.FXCollections;
 import javafx.collections.ObservableList;
 
@@ -86,7 +100,8 @@
    * @param scan Scan to be converted to String
    * @return String representation of the scan
    */
-  public static @Nonnull String scanToString(@Nonnull Scan scan) {
+  public static @Nonnull
+  String scanToString(@Nonnull Scan scan) {
     return scanToString(scan, false);
   }
 
@@ -96,7 +111,8 @@
    * @param scan Scan to be converted to String
    * @return String representation of the scan
    */
-  public static @Nonnull String scanToString(@Nonnull Scan scan, @Nonnull Boolean includeFileName) {
+  public static @Nonnull
+  String scanToString(@Nonnull Scan scan, @Nonnull Boolean includeFileName) {
     StringBuffer buf = new StringBuffer();
     Format rtFormat = MZmineCore.getConfiguration().getRTFormat();
     Format mzFormat = MZmineCore.getConfiguration().getMZFormat();
@@ -154,7 +170,7 @@
   /**
    * Find a base peak of a given scan in a given m/z range
    *
-   * @param scan Scan to search
+   * @param scan    Scan to search
    * @param mzRange mz range to search in
    * @return double[2] containing base peak m/z and intensity
    */
@@ -178,11 +194,10 @@
   }
 
   /**
-   *
    * @param mzs
    * @param intensities
    * @param mzRange
-   * @param numValues The number of values to be scanned.
+   * @param numValues   The number of values to be scanned.
    * @return The base peak or null
    */
   @Nullable
@@ -213,7 +228,7 @@
   /**
    * Calculate the total ion count of a scan within a given mass range.
    *
-   * @param scan the scan.
+   * @param scan    the scan.
    * @param mzRange mass range.
    * @return the total ion count of the scan within the mass range.
    */
@@ -227,11 +242,10 @@
   }
 
   /**
-   *
    * @param mzs
    * @param intensities
    * @param mzRange
-   * @param numValues The number of values to be scanned.
+   * @param numValues   The number of values to be scanned.
    * @return
    */
   @Nullable
@@ -287,13 +301,14 @@
    * This method bins values on x-axis. Each bin is assigned biggest y-value of all values in the
    * same bin.
    *
-   * @param x X-coordinates of the data
-   * @param y Y-coordinates of the data
-   * @param binRange x coordinates of the left and right edge of the first bin
+   * @param x            X-coordinates of the data
+   * @param y            Y-coordinates of the data
+   * @param binRange     x coordinates of the left and right edge of the first bin
    * @param numberOfBins Number of bins
-   * @param interpolate If true, then empty bins will be filled with interpolation using other bins
-   * @param binningType Type of binning (sum of all 'y' within a bin, max of 'y', min of 'y', avg of
-   *        'y')
+   * @param interpolate  If true, then empty bins will be filled with interpolation using other
+   *                     bins
+   * @param binningType  Type of binning (sum of all 'y' within a bin, max of 'y', min of 'y', avg
+   *                     of 'y')
    * @return Values for each bin
    */
   public static double[] binValues(double[] x, double[] y, Range<Double> binRange, int numberOfBins,
@@ -414,7 +429,8 @@
           // Find existing right neighbour
           double rightNeighbourValue = afterY;
           int rightNeighbourBinIndex = (binValues.length - 1)
-              + (int) Math.ceil((afterX - binRange.upperEndpoint()) / binWidth);
+                                       + (int) Math
+              .ceil((afterX - binRange.upperEndpoint()) / binWidth);
           for (int anotherBinIndex =
               binIndex + 1; anotherBinIndex < binValues.length; anotherBinIndex++) {
             if (binValues[anotherBinIndex] != null) {
@@ -425,7 +441,7 @@
           }
 
           double slope = (rightNeighbourValue - leftNeighbourValue)
-              / (rightNeighbourBinIndex - leftNeighbourBinIndex);
+                         / (rightNeighbourBinIndex - leftNeighbourBinIndex);
           binValues[binIndex] = leftNeighbourValue + slope * (binIndex - leftNeighbourBinIndex);
 
         }
@@ -457,7 +473,7 @@
    * the given mass range
    *
    * @param dataPoints sorted(!) list of datapoints
-   * @param mzRange m/z range to search in
+   * @param mzRange    m/z range to search in
    * @return index of datapoint or -1, if no datapoint is in range
    */
   public static int findFirstFeatureWithin(DataPoint[] dataPoints, Range<Double> mzRange) {
@@ -481,7 +497,7 @@
    * the given mass range
    *
    * @param dataPoints sorted(!) list of datapoints
-   * @param mzRange m/z range to search in
+   * @param mzRange    m/z range to search in
    * @return index of datapoint or -1, if no datapoint is in range
    */
   public static int findLastFeatureWithin(DataPoint[] dataPoints, Range<Double> mzRange) {
@@ -505,7 +521,7 @@
    * within the given mass range
    *
    * @param dataPoints sorted(!) list of datapoints
-   * @param mzRange m/z range to search in
+   * @param mzRange    m/z range to search in
    * @return index of datapoint or -1, if no datapoint is in range
    */
   public static int findMostIntenseFeatureWithin(DataPoint[] dataPoints, Range<Double> mzRange) {
@@ -645,7 +661,7 @@
 
     return dataFile.getScanNumbers(2).stream()
         .filter(s -> s.getBasePeakIntensity() != null && rtRange.contains(s.getRetentionTime())
-            && mzRange.contains(s.getPrecursorMZ()))
+                     && mzRange.contains(s.getPrecursorMZ()))
         .max(Comparator.comparingDouble(s -> s.getBasePeakIntensity())).orElse(null);
   }
 
@@ -666,7 +682,7 @@
 
   /**
    * @param dataFile
-   * @param msLevel 0 for all scans
+   * @param msLevel  0 for all scans
    * @return
    */
   public static Stream<Scan> streamScans(RawDataFile dataFile, int msLevel) {
@@ -695,7 +711,8 @@
   /**
    * Find the highest data point in array
    */
-  public static @Nonnull DataPoint findTopDataPoint(@Nonnull DataPoint dataPoints[]) {
+  public static @Nonnull
+  DataPoint findTopDataPoint(@Nonnull DataPoint dataPoints[]) {
 
     DataPoint topDP = null;
 
@@ -727,7 +744,8 @@
    * Find the m/z range of the data points in the array. We assume there is at least one data point,
    * and the data points are sorted by m/z.
    */
-  public static @Nonnull Range<Double> findMzRange(@Nonnull DataPoint dataPoints[]) {
+  public static @Nonnull
+  Range<Double> findMzRange(@Nonnull DataPoint dataPoints[]) {
 
     assert dataPoints.length > 0;
 
@@ -750,7 +768,8 @@
    * Find the m/z range of the data points in the array. We assume there is at least one data point,
    * and the data points are sorted by m/z.
    */
-  public static @Nonnull Range<Double> findMzRange(@Nonnull double mzValues[]) {
+  public static @Nonnull
+  Range<Double> findMzRange(@Nonnull double mzValues[]) {
 
     assert mzValues.length > 0;
 
@@ -772,7 +791,8 @@
   /**
    * Find the RT range of given scans. We assume there is at least one scan.
    */
-  public static @Nonnull Range<Float> findRtRange(@Nonnull Scan scans[]) {
+  public static @Nonnull
+  Range<Float> findRtRange(@Nonnull Scan scans[]) {
 
     assert scans.length > 0;
 
@@ -850,10 +870,10 @@
    * Sorted list (best first) of all MS2 fragmentation scans with n signals >= noiseLevel in the
    * specified or first massList, if none was specified
    *
-   * @param row all MS2 scans of all features in this row
+   * @param row                all MS2 scans of all features in this row
    * @param noiseLevel
    * @param minNumberOfSignals
-   * @param sort the sorting property (best first, index=0)
+   * @param sort               the sorting property (best first, index=0)
    * @return
    */
   @Nonnull
@@ -885,10 +905,10 @@
    * Sorted list of all MS1 {@link Feature#getRepresentativeScan()} of all features. scans with n
    * signals >= noiseLevel in the specified or first massList, if none was specified
    *
-   * @param row all representative MS1 scans of all features in this row
+   * @param row                all representative MS1 scans of all features in this row
    * @param noiseLevel
    * @param minNumberOfSignals
-   * @param sort the sorting property (best first, index=0)
+   * @param sort               the sorting property (best first, index=0)
    * @return
    */
   @Nonnull
@@ -1063,7 +1083,8 @@
   /**
    * Finds the first MS1 scan preceding the given MS2 scan. If no such scan exists, returns null.
    */
-  public static @Nullable Scan findPrecursorScan(@Nonnull Scan scan) {
+  public static @Nullable
+  Scan findPrecursorScan(@Nonnull Scan scan) {
 
     assert scan != null;
     final RawDataFile dataFile = scan.getDataFile();
@@ -1107,7 +1128,8 @@
   /**
    * Selects best N MS/MS scans from a feature list row
    */
-  public static @Nonnull Collection<Scan> selectBestMS2Scans(@Nonnull FeatureListRow row,
+  public static @Nonnull
+  Collection<Scan> selectBestMS2Scans(@Nonnull FeatureListRow row,
       @Nonnull Integer topN) throws MissingMassListException {
     final @Nonnull List<Scan> allMS2Scans = row.getAllMS2Fragmentations();
     return selectBestMS2Scans(allMS2Scans, topN);
@@ -1116,7 +1138,8 @@
   /**
    * Selects best N MS/MS scans from a collection of scans
    */
-  public static @Nonnull Collection<Scan> selectBestMS2Scans(@Nonnull Collection<Scan> scans,
+  public static @Nonnull
+  Collection<Scan> selectBestMS2Scans(@Nonnull Collection<Scan> scans,
       @Nonnull Integer topN) throws MissingMassListException {
     assert scans != null;
     assert topN != null;
@@ -1139,8 +1162,8 @@
    * robust method to remove most noise in the spectrum without having to estimate any noise
    * intensity parameter.
    *
-   * @param dataPoints spectrum
-   * @param binRange sliding mass window. Is shifted in each step by its width.
+   * @param dataPoints             spectrum
+   * @param binRange               sliding mass window. Is shifted in each step by its width.
    * @param numberOfFeaturesPerBin number of features to keep within the sliding mass window
    * @return
    */
@@ -1177,13 +1200,14 @@
    * As for cosine similarity it is recommended to first take the square root of all feature
    * intensities, before calling this method.
    *
-   * @param scanLeft the first spectrum
-   * @param scanRight the second spectrum
+   * @param scanLeft                   the first spectrum
+   * @param scanRight                  the second spectrum
    * @param expectedMassDeviationInPPM the width of the gaussians (corresponds to the expected mass
-   *        deviation). Rather use a larger than a small value! Value is given in ppm and Dalton.
-   * @param noiseLevel the lowest intensity for a feature to be considered
-   * @param mzRange the m/z range in which the features are compared. use null for the whole
-   *        spectrum
+   *                                   deviation). Rather use a larger than a small value! Value is
+   *                                   given in ppm and Dalton.
+   * @param noiseLevel                 the lowest intensity for a feature to be considered
+   * @param mzRange                    the m/z range in which the features are compared. use null
+   *                                   for the whole spectrum
    */
   public static double probabilityProduct(DataPoint[] scanLeft, DataPoint[] scanRight,
       MZTolerance expectedMassDeviationInPPM, double noiseLevel, @Nullable Range<Double> mzRange) {
@@ -1292,7 +1316,7 @@
    * Function adapted from module: adap.mspexport.
    *
    * @param dataPoints spectra to convert.
-   * @param intMode conversion method: MAX or SUM.
+   * @param intMode    conversion method: MAX or SUM.
    * @return DataPoint array converted to integers.
    */
   public static DataPoint[] integerDataPoints(final DataPoint[] dataPoints,
@@ -1395,11 +1419,11 @@
    * @return
    */
   public static DataPoint[] getMostAbundantSignals(DataPoint[] scan, int n) {
-    if (scan.length <= n)
+    if (scan.length <= n) {
       return scan;
-    else {
+    } else {
       Arrays.sort(scan,
-              new DataPointSorter(SortingProperty.Intensity, SortingDirection.Descending));
+          new DataPointSorter(SortingProperty.Intensity, SortingDirection.Descending));
       return Arrays.copyOf(scan, n);
     }
   }
