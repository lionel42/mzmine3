/*
 * Copyright 2006-2020 The MZmine Development Team
 *
 * This file is part of MZmine.
 *
 * MZmine is free software; you can redistribute it and/or modify it under the terms of the GNU
 * General Public License as published by the Free Software Foundation; either version 2 of the
 * License, or (at your option) any later version.
 *
 * MZmine is distributed in the hope that it will be useful, but WITHOUT ANY WARRANTY; without even
 * the implied warranty of MERCHANTABILITY or FITNESS FOR A PARTICULAR PURPOSE. See the GNU General
 * Public License for more details.
 *
 * You should have received a copy of the GNU General Public License along with MZmine; if not,
 * write to the Free Software Foundation, Inc., 51 Franklin St, Fifth Floor, Boston, MA 02110-1301
 * USA
 */

package io.github.mzmine.datamodel;

import com.google.common.collect.Range;
import java.util.Collection;
import java.util.List;
import java.util.Map;
import java.util.Set;
import javax.annotation.Nonnull;
import javax.annotation.Nullable;

/**
 * A frame is a collection of mobility resolved spectra at one point in time.
 */
public interface Frame extends Scan {

  /**
   * Equivalent to {@link Scan#getScanNumber()}.
   * @return the scan number
   */
  @Deprecated
  public default int getFrameId() {
    return getScanNumber();
  }

  public int getNumberOfMobilityScans();

  @Nonnull
  public MobilityType getMobilityType();

  /**
   *
   * @return Unsorted set of sub spectrum numbers.
   */
  public Set<Integer> getMobilityScanNumbers();

  @Nonnull
  public Range<Double> getMobilityRange();

  /**
   *
   * @param num the number of the sub spectrum
   * @return the sub spectrum
   */
  @Nullable
  public MobilityMassSpectrum getMobilityScan(int num);

  @Nonnull
<<<<<<< HEAD
  public List<MobilityMassSpectrum> getMobilityScans();

  public double getMobilityForSubSpectrum(int subSpectrumIndex);

  public Map<Integer, Double> getMobilities();
=======
  public Collection<Scan> getMobilityScans();
>>>>>>> eb123e62
}<|MERGE_RESOLUTION|>--- conflicted
+++ resolved
@@ -20,7 +20,6 @@
 
 import com.google.common.collect.Range;
 import java.util.Collection;
-import java.util.List;
 import java.util.Map;
 import java.util.Set;
 import javax.annotation.Nonnull;
@@ -63,13 +62,9 @@
   public MobilityMassSpectrum getMobilityScan(int num);
 
   @Nonnull
-<<<<<<< HEAD
-  public List<MobilityMassSpectrum> getMobilityScans();
+  public Collection<MobilityMassSpectrum> getMobilityScans();
 
   public double getMobilityForSubSpectrum(int subSpectrumIndex);
 
   public Map<Integer, Double> getMobilities();
-=======
-  public Collection<Scan> getMobilityScans();
->>>>>>> eb123e62
 }