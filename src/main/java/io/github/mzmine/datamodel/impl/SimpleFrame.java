--- conflicted
+++ resolved
@@ -28,22 +28,15 @@
 import io.github.mzmine.datamodel.MobilityType;
 import io.github.mzmine.datamodel.PolarityType;
 import io.github.mzmine.datamodel.RawDataFile;
-<<<<<<< HEAD
 import io.github.mzmine.datamodel.Scan;
 import io.github.mzmine.modules.dataprocessing.featdet_mobilogrambuilder.Mobilogram;
 import java.util.ArrayList;
 import io.github.mzmine.project.impl.StorableFrame;
 import java.util.Collection;
-import java.util.List;
-import java.util.Map;
-import java.util.Objects;
-=======
-import java.util.Collection;
 import java.util.Collections;
 import java.util.Map;
 import java.util.Objects;
 import java.util.Optional;
->>>>>>> 67b02440
 import java.util.Set;
 import javax.annotation.Nonnull;
 import javax.annotation.Nullable;
@@ -55,21 +48,10 @@
 public class SimpleFrame extends SimpleScan implements Frame {
 
   private final int numMobilitySpectra;
-<<<<<<< HEAD
-//  private final Map<Integer, Scan> mobilityScans;
-  private final SortedMap<Integer, Scan> mobilityScans;
-  private MobilityType mobilityType;
-  /**
-   * Mobility range of this frame. Updated when a scan is added.
-   */
-  private Range<Double> mobilityRange;
-  private Map<Integer, Double> mobilities;
-=======
   private final MobilityType mobilityType;
   private final Range<Double> mobilityRange;
   private final Map<Integer, Double> mobilities;
   private final Set<ImsMsMsInfo> precursorInfos;
->>>>>>> 67b02440
 
   public SimpleFrame(@Nullable RawDataFile dataFile, int scanNumber, int msLevel,
       float retentionTime, double precursorMZ, int precursorCharge,
@@ -146,7 +128,20 @@
     return mobilities;
   }
 
-<<<<<<< HEAD
+  @Nonnull
+  @Override
+  public Set<ImsMsMsInfo> getImsMsMsInfos() {
+    return Objects.requireNonNullElse(precursorInfos, Collections.emptySet());
+  }
+
+  @Nullable
+  @Override
+  public ImsMsMsInfo getImsMsMsInfoForMobilityScan(int mobilityScanNumber) {
+    Optional<ImsMsMsInfo> pcInfo = precursorInfos.stream()
+        .filter(info -> info.getSpectrumNumberRange().contains(mobilityScanNumber)).findFirst();
+    return pcInfo.orElse(null);
+  }
+
   @Override
   public ImmutableList<Mobilogram> getMobilograms() {
     throw new UnsupportedOperationException("getMobilograms is not supported by SimpleFrame");
@@ -160,20 +155,6 @@
   @Override
   public void clearMobilograms() {
     throw new UnsupportedOperationException("clearMobilograms is not supported by SimpleFrame");
-=======
-  @Nonnull
-  @Override
-  public Set<ImsMsMsInfo> getImsMsMsInfos() {
-    return Objects.requireNonNullElse(precursorInfos, Collections.emptySet());
-  }
-
-  @Nullable
-  @Override
-  public ImsMsMsInfo getImsMsMsInfoForMobilityScan(int mobilityScanNumber) {
-    Optional<ImsMsMsInfo> pcInfo = precursorInfos.stream()
-        .filter(info -> info.getSpectrumNumberRange().contains(mobilityScanNumber)).findFirst();
-    return pcInfo.orElse(null);
->>>>>>> 67b02440
   }
 
   @Override
