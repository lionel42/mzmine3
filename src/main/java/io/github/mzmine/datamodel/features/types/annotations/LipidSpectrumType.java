/*
 * Copyright (c) 2004-2023 The MZmine Development Team
 *
 * Permission is hereby granted, free of charge, to any person
 * obtaining a copy of this software and associated documentation
 * files (the "Software"), to deal in the Software without
 * restriction, including without limitation the rights to use,
 * copy, modify, merge, publish, distribute, sublicense, and/or sell
 * copies of the Software, and to permit persons to whom the
 * Software is furnished to do so, subject to the following
 * conditions:
 *
 * The above copyright notice and this permission notice shall be
 * included in all copies or substantial portions of the Software.
 *
 * THE SOFTWARE IS PROVIDED "AS IS", WITHOUT WARRANTY OF ANY KIND,
 * EXPRESS OR IMPLIED, INCLUDING BUT NOT LIMITED TO THE WARRANTIES
 * OF MERCHANTABILITY, FITNESS FOR A PARTICULAR PURPOSE AND
 * NONINFRINGEMENT. IN NO EVENT SHALL THE AUTHORS OR COPYRIGHT
 * HOLDERS BE LIABLE FOR ANY CLAIM, DAMAGES OR OTHER LIABILITY,
 * WHETHER IN AN ACTION OF CONTRACT, TORT OR OTHERWISE, ARISING
 * FROM, OUT OF OR IN CONNECTION WITH THE SOFTWARE OR THE USE OR
 * OTHER DEALINGS IN THE SOFTWARE.
 */

package io.github.mzmine.datamodel.features.types.annotations;

import com.google.common.util.concurrent.AtomicDouble;
import io.github.mzmine.datamodel.RawDataFile;
import io.github.mzmine.datamodel.features.ModularFeatureListRow;
import io.github.mzmine.datamodel.features.types.LinkedGraphicalType;
import io.github.mzmine.datamodel.features.types.graphicalnodes.LipidSpectrumChart;
import io.github.mzmine.gui.chartbasics.simplechart.datasets.RunOption;
import io.github.mzmine.main.MZmineCore;
<<<<<<< HEAD
import io.github.mzmine.modules.dataprocessing.id_lipididentification.common.lipididentificationtools.matchedlipidannotations.MatchedLipid;
import io.github.mzmine.taskcontrol.Task;
import io.github.mzmine.taskcontrol.TaskPriority;
=======
import io.github.mzmine.modules.dataprocessing.id_lipididentification.lipidutils.MatchedLipid;
import io.github.mzmine.modules.visualization.spectra.matchedlipid.MatchedLipidSpectrumTab;
>>>>>>> b7c245f8
import java.util.List;
import java.util.logging.Logger;
import javafx.scene.Node;
<<<<<<< HEAD
import javafx.scene.control.TreeTableCell;
import javafx.scene.control.TreeTableColumn;
import javafx.scene.layout.StackPane;
=======
>>>>>>> b7c245f8
import org.jetbrains.annotations.NotNull;
import org.jetbrains.annotations.Nullable;

public class LipidSpectrumType extends LinkedGraphicalType {

  private static final Logger logger = Logger.getLogger(LipidSpectrumType.class.getName());

  @NotNull
  @Override
  public final String getUniqueID() {
    // Never change the ID for compatibility during saving/loading of type
    return "lipid_matched_signals";
  }

  @Override
  public @NotNull String getHeaderString() {
    return "Matched Lipid Signals";
  }

  @Override
<<<<<<< HEAD
  public Node getCellNode(TreeTableCell<ModularFeatureListRow, Boolean> cell,
      TreeTableColumn<ModularFeatureListRow, Boolean> coll, Boolean value, RawDataFile raw) {
    ModularFeatureListRow row = cell.getTableRow().getItem();

    if (row == null || !value) {
      return null;
    }

    Node node = row.getBufferedColChart(coll.getText());
    if (node != null) {
      return node;
    }

    StackPane pane = new StackPane();

=======
  public @Nullable Node createCellContent(@NotNull ModularFeatureListRow row, Boolean cellData,
      @Nullable RawDataFile raw, AtomicDouble progress) {
>>>>>>> b7c245f8
    List<MatchedLipid> matchedLipids = row.get(LipidMatchListType.class);
    if (matchedLipids == null || matchedLipids.isEmpty()) {
      return null;
    }
    var chart = new LipidSpectrumChart(matchedLipids.get(0), progress, RunOption.THIS_THREAD);
    return chart;
  }

  @Override
  public double getColumnWidth() {
    return LARGE_GRAPHICAL_CELL_WIDTH;
  }

<<<<<<< HEAD
=======
  @Nullable
  @Override
  public Runnable getDoubleClickAction(@NotNull ModularFeatureListRow row,
      @NotNull List<RawDataFile> file, DataType<?> superType,
      @org.jetbrains.annotations.Nullable final Object value) {
    List<MatchedLipid> matchedLipids = row.get(LipidMatchListType.class);
    if (matchedLipids != null) {
      MatchedLipidSpectrumTab matchedLipidSpectrumTab = new MatchedLipidSpectrumTab(
          matchedLipids.get(0).getLipidAnnotation().getAnnotation() + " Matched Signals",
          new LipidSpectrumChart(row, null));
      return () -> MZmineCore.getDesktop().addTab(matchedLipidSpectrumTab);
    } else {
      return null;
    }
  }

>>>>>>> b7c245f8
}<|MERGE_RESOLUTION|>--- conflicted
+++ resolved
@@ -28,27 +28,16 @@
 import com.google.common.util.concurrent.AtomicDouble;
 import io.github.mzmine.datamodel.RawDataFile;
 import io.github.mzmine.datamodel.features.ModularFeatureListRow;
+import io.github.mzmine.datamodel.features.types.DataType;
 import io.github.mzmine.datamodel.features.types.LinkedGraphicalType;
 import io.github.mzmine.datamodel.features.types.graphicalnodes.LipidSpectrumChart;
 import io.github.mzmine.gui.chartbasics.simplechart.datasets.RunOption;
 import io.github.mzmine.main.MZmineCore;
-<<<<<<< HEAD
-import io.github.mzmine.modules.dataprocessing.id_lipididentification.common.lipididentificationtools.matchedlipidannotations.MatchedLipid;
-import io.github.mzmine.taskcontrol.Task;
-import io.github.mzmine.taskcontrol.TaskPriority;
-=======
 import io.github.mzmine.modules.dataprocessing.id_lipididentification.lipidutils.MatchedLipid;
 import io.github.mzmine.modules.visualization.spectra.matchedlipid.MatchedLipidSpectrumTab;
->>>>>>> b7c245f8
 import java.util.List;
 import java.util.logging.Logger;
 import javafx.scene.Node;
-<<<<<<< HEAD
-import javafx.scene.control.TreeTableCell;
-import javafx.scene.control.TreeTableColumn;
-import javafx.scene.layout.StackPane;
-=======
->>>>>>> b7c245f8
 import org.jetbrains.annotations.NotNull;
 import org.jetbrains.annotations.Nullable;
 
@@ -69,26 +58,8 @@
   }
 
   @Override
-<<<<<<< HEAD
-  public Node getCellNode(TreeTableCell<ModularFeatureListRow, Boolean> cell,
-      TreeTableColumn<ModularFeatureListRow, Boolean> coll, Boolean value, RawDataFile raw) {
-    ModularFeatureListRow row = cell.getTableRow().getItem();
-
-    if (row == null || !value) {
-      return null;
-    }
-
-    Node node = row.getBufferedColChart(coll.getText());
-    if (node != null) {
-      return node;
-    }
-
-    StackPane pane = new StackPane();
-
-=======
   public @Nullable Node createCellContent(@NotNull ModularFeatureListRow row, Boolean cellData,
       @Nullable RawDataFile raw, AtomicDouble progress) {
->>>>>>> b7c245f8
     List<MatchedLipid> matchedLipids = row.get(LipidMatchListType.class);
     if (matchedLipids == null || matchedLipids.isEmpty()) {
       return null;
@@ -102,8 +73,6 @@
     return LARGE_GRAPHICAL_CELL_WIDTH;
   }
 
-<<<<<<< HEAD
-=======
   @Nullable
   @Override
   public Runnable getDoubleClickAction(@NotNull ModularFeatureListRow row,
@@ -120,5 +89,4 @@
     }
   }
 
->>>>>>> b7c245f8
 }