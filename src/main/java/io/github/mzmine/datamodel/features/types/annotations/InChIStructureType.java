--- conflicted
+++ resolved
@@ -1,9 +1,5 @@
 /*
-<<<<<<< HEAD
- * Copyright 2006-2022 The MZmine Development Team
-=======
  * Copyright (c) 2004-2022 The MZmine Development Team
->>>>>>> c6e98cb3
  *
  * Permission is hereby granted, free of charge, to any person
  * obtaining a copy of this software and associated documentation
@@ -17,15 +13,6 @@
  * The above copyright notice and this permission notice shall be
  * included in all copies or substantial portions of the Software.
  *
-<<<<<<< HEAD
- * MZmine is distributed in the hope that it will be useful, but WITHOUT ANY WARRANTY; without even
- * the implied warranty of MERCHANTABILITY or FITNESS FOR A PARTICULAR PURPOSE. See the GNU
- * General Public License for more details.
- *
- * You should have received a copy of the GNU General Public License along with MZmine; if not,
- * write to the Free Software Foundation, Inc., 51 Franklin St, Fifth Floor, Boston, MA 02110-1301 USA.
- *
-=======
  * THE SOFTWARE IS PROVIDED "AS IS", WITHOUT WARRANTY OF ANY KIND,
  * EXPRESS OR IMPLIED, INCLUDING BUT NOT LIMITED TO THE WARRANTIES
  * OF MERCHANTABILITY, FITNESS FOR A PARTICULAR PURPOSE AND
@@ -34,7 +21,6 @@
  * WHETHER IN AN ACTION OF CONTRACT, TORT OR OTHERWISE, ARISING
  * FROM, OUT OF OR IN CONNECTION WITH THE SOFTWARE OR THE USE OR
  * OTHER DEALINGS IN THE SOFTWARE.
->>>>>>> c6e98cb3
  */
 
 package io.github.mzmine.datamodel.features.types.annotations;
