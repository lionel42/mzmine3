/*
 * Copyright (c) 2004-2023 The MZmine Development Team
 *
 * Permission is hereby granted, free of charge, to any person
 * obtaining a copy of this software and associated documentation
 * files (the "Software"), to deal in the Software without
 * restriction, including without limitation the rights to use,
 * copy, modify, merge, publish, distribute, sublicense, and/or sell
 * copies of the Software, and to permit persons to whom the
 * Software is furnished to do so, subject to the following
 * conditions:
 *
 * The above copyright notice and this permission notice shall be
 * included in all copies or substantial portions of the Software.
 *
 * THE SOFTWARE IS PROVIDED "AS IS", WITHOUT WARRANTY OF ANY KIND,
 * EXPRESS OR IMPLIED, INCLUDING BUT NOT LIMITED TO THE WARRANTIES
 * OF MERCHANTABILITY, FITNESS FOR A PARTICULAR PURPOSE AND
 * NONINFRINGEMENT. IN NO EVENT SHALL THE AUTHORS OR COPYRIGHT
 * HOLDERS BE LIABLE FOR ANY CLAIM, DAMAGES OR OTHER LIABILITY,
 * WHETHER IN AN ACTION OF CONTRACT, TORT OR OTHERWISE, ARISING
 * FROM, OUT OF OR IN CONNECTION WITH THE SOFTWARE OR THE USE OR
 * OTHER DEALINGS IN THE SOFTWARE.
 */

package io.github.mzmine.datamodel.features.types;

import com.google.common.reflect.ClassPath;
import io.github.mzmine.datamodel.MobilityType;
import io.github.mzmine.datamodel.features.types.alignment.AlignmentMainType;
import io.github.mzmine.datamodel.features.types.annotations.CommentType;
import io.github.mzmine.datamodel.features.types.annotations.CompoundDatabaseMatchesType;
import io.github.mzmine.datamodel.features.types.annotations.CompoundNameType;
import io.github.mzmine.datamodel.features.types.annotations.DatasetIdType;
import io.github.mzmine.datamodel.features.types.annotations.GNPSClusterUrlType;
import io.github.mzmine.datamodel.features.types.annotations.GNPSLibraryUrlType;
import io.github.mzmine.datamodel.features.types.annotations.GNPSNetworkUrlType;
import io.github.mzmine.datamodel.features.types.annotations.InChIKeyStructureType;
import io.github.mzmine.datamodel.features.types.annotations.InChIStructureType;
import io.github.mzmine.datamodel.features.types.annotations.LipidMatchListType;
import io.github.mzmine.datamodel.features.types.annotations.ManualAnnotationType;
import io.github.mzmine.datamodel.features.types.annotations.MasstUrlType;
import io.github.mzmine.datamodel.features.types.annotations.SmilesStructureType;
import io.github.mzmine.datamodel.features.types.annotations.SpectralLibraryMatchesType;
import io.github.mzmine.datamodel.features.types.annotations.SplashType;
import io.github.mzmine.datamodel.features.types.annotations.UsiType;
import io.github.mzmine.datamodel.features.types.annotations.formula.ConsensusFormulaListType;
import io.github.mzmine.datamodel.features.types.annotations.formula.FormulaListType;
import io.github.mzmine.datamodel.features.types.annotations.formula.FormulaType;
import io.github.mzmine.datamodel.features.types.annotations.formula.SimpleFormulaListType;
import io.github.mzmine.datamodel.features.types.annotations.iin.IonIdentityListType;
import io.github.mzmine.datamodel.features.types.modifiers.AnnotationType;
import io.github.mzmine.datamodel.features.types.modifiers.SubColumnsFactory;
import io.github.mzmine.datamodel.features.types.networking.NetworkStatsType;
import io.github.mzmine.datamodel.features.types.numbers.AreaType;
import io.github.mzmine.datamodel.features.types.numbers.AsymmetryFactorType;
import io.github.mzmine.datamodel.features.types.numbers.CCSRelativeErrorType;
import io.github.mzmine.datamodel.features.types.numbers.CCSType;
import io.github.mzmine.datamodel.features.types.numbers.ChargeType;
import io.github.mzmine.datamodel.features.types.numbers.FragmentScanNumbersType;
import io.github.mzmine.datamodel.features.types.numbers.FwhmType;
import io.github.mzmine.datamodel.features.types.numbers.HeightType;
import io.github.mzmine.datamodel.features.types.numbers.IDType;
import io.github.mzmine.datamodel.features.types.numbers.IntensityRangeType;
import io.github.mzmine.datamodel.features.types.numbers.MZRangeType;
import io.github.mzmine.datamodel.features.types.numbers.MZType;
import io.github.mzmine.datamodel.features.types.numbers.MobilityRangeType;
import io.github.mzmine.datamodel.features.types.numbers.NeutralMassType;
import io.github.mzmine.datamodel.features.types.numbers.PrecursorMZType;
import io.github.mzmine.datamodel.features.types.numbers.RTRangeType;
import io.github.mzmine.datamodel.features.types.numbers.RTType;
import io.github.mzmine.datamodel.features.types.numbers.TailingFactorType;
import java.io.IOException;
import java.lang.reflect.InvocationTargetException;
import java.util.Arrays;
import java.util.Collection;
import java.util.HashMap;
import java.util.List;
import java.util.Map;
import java.util.logging.Logger;
import org.jetbrains.annotations.NotNull;
import org.jetbrains.annotations.Nullable;

/**
 * Hold single instance of all data types
 *
 * @author Robin Schmid (https://github.com/robinschmid)
 */
@SuppressWarnings("rawtypes")
public class DataTypes {

  private static final Logger logger = Logger.getLogger(DataTypes.class.getName());

  /**
   * map class.name to instance. Cannot use class as key as this leads to memory leaks trhough class
   * loader
   */
  private static final HashMap<String, DataType> TYPES = new HashMap<>();
  /**
   * map unique ID to instance
   */
  private static final HashMap<String, DataType<?>> map = new HashMap<>();

  static {
    try {
      ClassPath classPath = ClassPath.from(DataType.class.getClassLoader());
      classPath.getTopLevelClassesRecursive("io.github.mzmine.datamodel.features.types")
          .forEach(classInfo -> {
            try {
              Object o = classInfo.load().getDeclaredConstructor().newInstance();
              if (o instanceof DataType dt) {
                var value = map.put(dt.getUniqueID(), dt);
                if (value != null) {
                  throw new IllegalStateException(
                      "FATAL: Multiple data types with unique ID " + dt.getUniqueID() + "\n"
                      + value.getClass().getName() + "\n" + dt.getClass().getName());
                }
                TYPES.put(dt.getClass().getName(), dt);
              }
            } catch (InstantiationException | IllegalAccessException | InvocationTargetException |
                     NoSuchMethodException e) {
              //               can go silent
              //              logger.log(Level.INFO, e.getMessage(), e);
            }
          });
    } catch (IOException e) {
      logger.severe("Cannot instantiate classPath for DataType.class. Cannot load projects.");
    }
  }

  private DataTypes() {
  }

  @Nullable
  public static DataType<?> getTypeForId(String uniqueId) {
    return map.get(uniqueId);
  }

  public static <T extends DataType<?>> T get(T instance) {
    return (T) get(instance.getClass().getName());
  }

  public static <T extends DataType<?>> T get(Class<T> clazz) {
    return (T) TYPES.get(clazz.getName());
  }

  public static DataType get(String className) {
    return TYPES.get(className);
  }

  /**
   * Get a list of the singleton datatypes, same order as input
   */
  @SafeVarargs
  public static List<DataType> getAll(final Class<? extends DataType<?>>... classes) {
    return Arrays.stream(classes).map(c -> TYPES.get(c)).toList();
  }

  /**
   * @return A collection of all data type instances.
   */
  public static Collection<DataType> getInstances() {
    return TYPES.values();
  }

  public static Collection<String> getClasses() {
    return TYPES.keySet();
  }

  public static boolean isMainAnnotation(DataType<?> dataType) {
    return dataType instanceof AnnotationType && dataType instanceof SubColumnsFactory;
  }


  /**
   * @return order of the most important data types
   */
  @NotNull
  public static Map<DataType, Integer> getDataTypeOrderFeatureTable() {
    List<Class> priority = List.of(IDType.class, DetectionType.class, MZType.class,
        PrecursorMZType.class, NeutralMassType.class, MZRangeType.class, RTType.class,
        RTRangeType.class, FwhmType.class, MobilityType.class, MobilityRangeType.class,
        CCSType.class, CCSRelativeErrorType.class, MobilityUnitType.class, AreaType.class,
        HeightType.class, IntensityRangeType.class, ChargeType.class, FragmentScanNumbersType.class,
        IsotopePatternType.class, TailingFactorType.class, AsymmetryFactorType.class,
        // annotation specific
        CompoundNameType.class, DatasetIdType.class, FormulaType.class, SmilesStructureType.class,
        InChIStructureType.class, InChIKeyStructureType.class, SplashType.class, UsiType.class,
        MasstUrlType.class, GNPSLibraryUrlType.class, GNPSNetworkUrlType.class,
        GNPSClusterUrlType.class, CompoundDatabaseMatchesType.class, CommentType.class,
        // combined types with sub columns
        AlignmentMainType.class, NetworkStatsType.class, IonIdentityListType.class,
        SpectralLibraryMatchesType.class, CompoundDatabaseMatchesType.class,
        LipidMatchListType.class, ConsensusFormulaListType.class, SimpleFormulaListType.class,
        FormulaListType.class, ManualAnnotationType.class,
        // graphical columns
        FeatureShapeType.class, FeatureShapeMobilogramType.class,
        FeatureShapeIonMobilityRetentionTimeHeatMapType.class, ImageType.class);

    Map<DataType, Integer> prioMap = new HashMap<>(priority.size());
    int i = 0;
    for (final Class aClass : priority) {
      prioMap.put(DataTypes.get(aClass), i++);
    }
    return prioMap;
  }
<<<<<<< HEAD

  public static List<DataType> getList(final Class... classes) {
    return Arrays.stream(classes).map(c -> TYPES.get(c.getName())).toList();
  }

  /**
   * Check of type of clazz is contained in a collection of types
   *
   * @param types collection of types
   * @param clazz type class
   * @param <T>   data value type
   * @return the data type if it is contained. otherwise null
   */
  @Nullable
  public static <T> DataType<T> getOrNull(final Collection<? extends DataType> types,
      final Class<? extends DataType<T>> clazz) {
    DataType<T> type = DataTypes.get(clazz);
    return types.contains(type) ? type : null;
  }
=======
>>>>>>> 833863b2
}<|MERGE_RESOLUTION|>--- conflicted
+++ resolved
@@ -153,7 +153,7 @@
    */
   @SafeVarargs
   public static List<DataType> getAll(final Class<? extends DataType<?>>... classes) {
-    return Arrays.stream(classes).map(c -> TYPES.get(c)).toList();
+    return Arrays.stream(classes).map(c -> TYPES.get(c.getName())).toList();
   }
 
   /**
@@ -204,14 +204,9 @@
     }
     return prioMap;
   }
-<<<<<<< HEAD
-
-  public static List<DataType> getList(final Class... classes) {
-    return Arrays.stream(classes).map(c -> TYPES.get(c.getName())).toList();
-  }
-
-  /**
-   * Check of type of clazz is contained in a collection of types
+
+  /**
+   * Check if type of clazz is contained in a collection of types
    *
    * @param types collection of types
    * @param clazz type class
@@ -224,6 +219,4 @@
     DataType<T> type = DataTypes.get(clazz);
     return types.contains(type) ? type : null;
   }
-=======
->>>>>>> 833863b2
 }