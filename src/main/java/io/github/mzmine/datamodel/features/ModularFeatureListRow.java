--- conflicted
+++ resolved
@@ -362,13 +362,8 @@
 
   @Override
   public boolean hasFeature(RawDataFile rawData) {
-<<<<<<< HEAD
     ModularFeature feature = features.get(rawData);
     return feature !=null && !feature.getFeatureStatus().equals(FeatureStatus.UNKNOWN);
-=======
-    return features.containsKey(rawData)
-        && features.get(rawData).getFeatureStatus() != FeatureStatus.UNKNOWN;
->>>>>>> 617299a2
   }
 
   @Override
