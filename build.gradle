/*
 * Copyright (c) 2004-2022 The MZmine Development Team
 *
 * Permission is hereby granted, free of charge, to any person
 * obtaining a copy of this software and associated documentation
 * files (the "Software"), to deal in the Software without
 * restriction, including without limitation the rights to use,
 * copy, modify, merge, publish, distribute, sublicense, and/or sell
 * copies of the Software, and to permit persons to whom the
 * Software is furnished to do so, subject to the following
 * conditions:
 *
 * The above copyright notice and this permission notice shall be
 * included in all copies or substantial portions of the Software.
 *
 * THE SOFTWARE IS PROVIDED "AS IS", WITHOUT WARRANTY OF ANY KIND,
 * EXPRESS OR IMPLIED, INCLUDING BUT NOT LIMITED TO THE WARRANTIES
 * OF MERCHANTABILITY, FITNESS FOR A PARTICULAR PURPOSE AND
 * NONINFRINGEMENT. IN NO EVENT SHALL THE AUTHORS OR COPYRIGHT
 * HOLDERS BE LIABLE FOR ANY CLAIM, DAMAGES OR OTHER LIABILITY,
 * WHETHER IN AN ACTION OF CONTRACT, TORT OR OTHERWISE, ARISING
 * FROM, OUT OF OR IN CONNECTION WITH THE SOFTWARE OR THE USE OR
 * OTHER DEALINGS IN THE SOFTWARE.
 */


import org.gradle.internal.os.OperatingSystem

import java.nio.file.FileSystems
import java.nio.file.Files
import java.nio.file.Path
import java.nio.file.StandardCopyOption
import java.util.function.Consumer

plugins {
    id "java"
    id "application"
    id "org.openjfx.javafxplugin" version "0.0.13"
    id "org.beryx.runtime" version "1.12.7"

    // versioning now in version.properties file
    // https://github.com/ethauvin/semver-gradle
    id "net.thauvin.erik.gradle.semver" version "1.0.4"
}

// save version to main resources
// version bump by .\gradlew incrementPatch ... incrementMinor
// gradle -Dversion.prerelease=beta incrementPatch
// version with -beta is currently not supported by jpackage (maybe windows --app-version)
// java.lang.IllegalArgumentException: "Version [3.0.0-beta] contains invalid component [0-beta]"
semver {
    properties = "src/main/resources/mzmineversion.properties"
}

// version is now in version.properties
group = "io.github.mzmine"
description = "MZmine"

java {
<<<<<<< HEAD
    sourceCompatibility = "19.PREVIEW"
    targetCompatibility = "19.PREVIEW"
=======
    toolchain {
        languageVersion = JavaLanguageVersion.of(20)
        vendor = JvmVendorSpec.ADOPTIUM  // force use ADOPTIUM TEMURIN JDK
    }
    // not needed with toolchain command
//    sourceCompatibility = "20"
//    targetCompatibility = "20"
>>>>>>> 1c55cbb2
}
defaultTasks "test", "jpackage", "notarizeApp"

// Check the OS
project.ext.osSuffix = OperatingSystem.current().getName().replaceAll(" ", "_")
if (OperatingSystem.current().isLinux()) project.ext.osSuffix = "Linux"
if (OperatingSystem.current().isWindows()) project.ext.osSuffix = "Windows"
if (OperatingSystem.current().isMacOsX()) {
    project.ext.osSuffix = "macOS"
    project.ext.appName = "MZmine"
    project.ext.appleID = "mzmine.devel@gmail.com"

    getLogger().lifecycle('Checking macOS system variables...')

    project.ext.macSigning = true
    project.ext.developerID = System.getenv("MACOS_APP_IDENTITY_ID")
    if (developerID == null || developerID.isBlank()) {
        getLogger().warn('System variable MACOS_APP_IDENTITY_ID is not set for signing.')
        project.ext.macSigning = false
    }
    project.ext.appleIDPassword = System.getenv("MACOS_APPLE_ID_PWD")
    if (appleIDPassword == null || appleIDPassword.isBlank()) {
        getLogger().warn('System variable MACOS_APPLE_ID_PWD is not set for signing.')
        project.ext.macSigning = false
    }
    project.ext.appleTeamID = System.getenv("MACOS_APP_IDENTITY_TEAM_ID")
    if (appleTeamID == null || appleTeamID.isBlank()) {
        getLogger().warn('System variable MACOS_APP_IDENTITY_TEAM_ID is not set for signing.')
        project.ext.macSigning = false
    }

    project.ext.imageDir = buildDir.toPath().resolve('jpackage').resolve('MZmine.app').toFile()
    project.ext.jarsDir = imageDir.toPath().resolve('Contents').resolve('app').toFile()
}
println "OS detected as " + project.ext.osSuffix


repositories {

    // TODO change to mavenCentral()
    // mavenLocal()
    maven { url = "https://repo.maven.apache.org/maven2" }
    // local libraries
    maven { url = "file://" + projectDir + "/src/main/lib" }
    // For jmztab 3.0.9+ (https://github.com/PRIDE-Utilities/jmzTab)
    maven { url = "https://lifstools.jfrog.io/artifactory/ebi-tools/" }
    // For jmzml, etc.
    maven { url = "https://www.ebi.ac.uk/Tools/maven/repos/content/groups/ebi-repo/" }
    // For SIRIUS ID modules
    maven { url = "https://bio.informatik.uni-jena.de/repository/libs-oss/" }
    maven { url = "https://jitpack.io" }
    maven { url = "https://www.xypron.de/repository/" }
    // For cpdetector
    maven { url = "https://nexus.nuiton.org/nexus/content/groups/releases/" }
//    // For jimzml
//    maven { url = "https://mvnrepository.com/artifact/com.alanmrace/jimzmlparser" }
}

ext {
    msdkVersion = "0.0.27"
    cdkVersion = "2.5"
    jmztabVersion = "3.0.9"
    swaggerVersion = "1.5.22"
    okhttpVersion = "2.7.5"
    guavaVersion = "30.1-jre"
    slf4jVersion = '1.7.32'
    poiVersion = '5.0.0'
    batikVersion = '1.14'
    controlsfxVersion = '11.1.1'
    jmzTabmVersion = "1.0.6"
    jnaVersion = '5.12.1'
    junitversion = '5.9.1'
    mockitoversion = '5.2.0'
    jacksonVersion = '2.13.4'

    // UUID for upgrades of this package on Windows. Generated by https://www.uuidgenerator.net 
    win_uuid = "896e9c2d-6db8-4259-a1af-1b5f8112d1e1"
}

dependencies {
    // MZmine version parsing
    implementation 'com.vdurmont:semver4j:3.1.0'
//    implementation "org.graphstream:gs-core:2.0"
    // use patched version via jitpack from https://github.com/robinschmid/gs-core/tree/patch-1
    implementation "com.github.robinschmid:gs-core:45504f632f"
    implementation "org.graphstream:gs-ui-javafx:2.0"
    implementation "org.graphstream:gs-algo:2.0"
    implementation "org.jfree:jfreechart:1.5.3"
    implementation "org.jfree:org.jfree.chart.fx:2.0.1"
    implementation "org.jfree:org.jfree.fxgraphics2d:2.1.1"
    implementation "org.jfree:org.jfree.svg:4.1"
    implementation "org.jfree:org.jfree.pdf:2.0"
    implementation "com.google.guava:guava:$guavaVersion"
    implementation "org.apache.commons:commons-math:2.2"
    implementation "edu.ucar:netcdf4:4.5.5"
    implementation "org.ostermiller:utils:1.07.00"
    implementation 'org.jetbrains:annotations:22.0.0'
    implementation 'nz.ac.waikato.cms.weka:weka-dev:3.9.6'
    implementation 'net.sourceforge.jmol:jmol:14.31.10'
    implementation "org.slf4j:slf4j-api:$slf4jVersion"
    implementation "org.slf4j:slf4j-jdk14:$slf4jVersion"
    implementation "org.apache.poi:poi:$poiVersion"
    implementation "org.apache.poi:poi-ooxml:$poiVersion"
    implementation "org.openscience.cdk:cdk-core:$cdkVersion"
    implementation "org.openscience.cdk:cdk-io:$cdkVersion"
    implementation "org.openscience.cdk:cdk-standard:$cdkVersion"
    implementation "org.openscience.cdk:cdk-silent:$cdkVersion"
    implementation "org.openscience.cdk:cdk-formula:$cdkVersion"
    implementation "org.openscience.cdk:cdk-sdg:$cdkVersion"
    implementation "org.openscience.cdk:cdk-renderbasic:$cdkVersion"
    implementation "org.openscience.cdk:cdk-renderawt:$cdkVersion"
    implementation "org.openscience.cdk:cdk-data:$cdkVersion"
    implementation "org.openscience.cdk:cdk-interfaces:$cdkVersion"
    implementation "org.openscience.cdk:cdk-smiles:$cdkVersion"
    implementation "uk.ac.ebi.jmzml:jmzml:1.7.11"
    implementation "org.postgresql:postgresql:9.3-1102-jdbc41"
    implementation "mysql:mysql-connector-java:5.1.34"
    implementation "org.rsc.chemspider:chemspider-api:1.0.0"
    implementation "org.nuiton.thirdparty:REngine:1.8-5"
    implementation "org.nuiton.thirdparty:Rserve:1.8-5"
    implementation 'com.github.jbytecode:RCaller:4.0.2'
    implementation "mzmine:jmprojection:1.0"
    implementation "mzmine:gslibml:0.0.1"
    implementation "uk.ac.ebi.pride:jmztab-modular-model:$jmztabVersion"
    implementation "uk.ac.ebi.pride:jmztab-modular-util:$jmztabVersion"
    implementation 'org.apache.xmlgraphics:fop:2.6'
    implementation "org.freehep:freehep-graphicsio-emf:2.4"
    implementation "io.github.msdk:msdk-io-mzml:$msdkVersion"
    implementation "io.github.msdk:msdk-io-netcdf:$msdkVersion"
    implementation "io.github.msdk:msdk-featuredetection-adap3d:$msdkVersion"

    implementation group: 'net.sf.trove4j', name: 'trove4j', version: '3.0.3'
    implementation 'org.eclipse.parsson:jakarta.json:1.1.0'
    implementation group: 'org.apache.commons', name: 'commons-lang3', version: '3.0'
    implementation group: 'org.openscience.cdk', name: 'cdk-bundle', version: '2.7.1'
    implementation group: 'org.apache.httpcomponents', name: 'httpclient', version: '4.5'
//    implementation "io.github.msdk:msdk-id-sirius:$msdkVersion"

    implementation "org.du-lab.adap:adap:4.1.10"
    implementation "org.xerial:sqlite-jdbc:3.40.0.0"
    implementation "gnf:clustering:20210422"
    implementation 'it.unimi.dsi:fastutil:8.5.6'
    implementation 'com.itextpdf:itextpdf:5.5.13.2'
    implementation 'org.apache.xmlgraphics:xmlgraphics-commons:2.6'
    implementation "org.apache.xmlgraphics:batik-util:$batikVersion"
    implementation "org.apache.xmlgraphics:batik-transcoder:$batikVersion"
    implementation "org.apache.xmlgraphics:batik-codec:$batikVersion"
    implementation "org.apache.xmlgraphics:batik-ext:$batikVersion"
    implementation "org.apache.xmlgraphics:batik-awt-util:$batikVersion"
    implementation "org.apache.xmlgraphics:batik-dom:$batikVersion"
    implementation "org.apache.xmlgraphics:batik-svggen:$batikVersion"
    implementation "org.apache.xmlgraphics:batik-svg-dom:$batikVersion"
    implementation "org.apache.xmlgraphics:batik-anim:$batikVersion"
    implementation "org.apache.xmlgraphics:batik-rasterizer:$batikVersion"
    implementation "org.apache.xmlgraphics:batik-swing:$batikVersion"
    implementation "org.apache.xmlgraphics:batik-gui-util:$batikVersion"
    implementation "org.apache.xmlgraphics:batik-ttf2svg:$batikVersion"
    implementation "org.apache.xmlgraphics:batik-parser:$batikVersion"
    implementation "net.sf.epsgraphics:epsgraphics:1.2"
    implementation "com.miglayout:miglayout:3.7.4"
    implementation "javax.xml.bind:jaxb-api:2.3.1"
    implementation "com.sun.xml.bind:jaxb-core:2.3.0.1"
    implementation "com.sun.xml.bind:jaxb-impl:2.3.2"
    implementation "javax.activation:javax.activation-api:1.2.0"
    implementation "javax.mail:javax.mail-api:1.6.2"
    implementation "io.swagger:swagger-annotations:$swaggerVersion"
    implementation "com.squareup.okhttp:okhttp:$okhttpVersion"
    implementation "com.squareup.okhttp:logging-interceptor:$okhttpVersion"
    implementation 'com.google.code.gson:gson:2.8.9'
    implementation 'io.gsonfire:gson-fire:1.8.5'
    implementation "org.threeten:threetenbp:1.3.8"
    implementation 'org.kordamp.ikonli:ikonli-javafx:12.3.1'
    implementation 'org.kordamp.ikonli:ikonli-bootstrapicons-pack:12.3.1'
    implementation "org.controlsfx:controlsfx:$controlsfxVersion"
    implementation 'org.json:json:20211205'
    implementation "com.github.oshi:oshi-core:4.5.2"
    // because the version that is pulled by SIRIUS crashes
    implementation "de.isas.mztab:jmztabm-io:$jmzTabmVersion"
    implementation 'net.java.dev.jna:jna:$jnaVersion'
    implementation 'com.github.robinschmid:jimzMLParser:mzmine_local_obo-SNAPSHOT'
    implementation group: 'commons-cli', name: 'commons-cli', version: '1.4'
    implementation "net.csibio.aird:aird-sdk:1.1.6.1"
    implementation "com.github.yannrichet:JMathPlot:1.0.1"

    // jackson for json parsing
    implementation "com.fasterxml.jackson.core:jackson-core:$jacksonVersion"
    implementation "com.fasterxml.jackson.core:jackson-databind:$jacksonVersion"
    implementation "com.fasterxml.jackson.core:jackson-annotations:$jacksonVersion"

    testImplementation "org.junit.jupiter:junit-jupiter-api:$junitversion"
    testRuntimeOnly "org.junit.jupiter:junit-jupiter-engine:$junitversion"
    testImplementation "org.mockito:mockito-inline:$mockitoversion"
    testImplementation "org.mockito:mockito-junit-jupiter:$mockitoversion"

//    https://blog.gradle.org/log4j-vulnerability
    constraints {
        implementation("org.apache.logging.log4j:log4j-core") {
            version {
                strictly("[2.17, 3[")
                prefer("2.17.1")
            }
            because("CVE-2021-44228, CVE-2021-45046, CVE-2021-45105: Log4j vulnerable to remote code execution and other critical security vulnerabilities")
        }
    }
}

/*
 * Remove the xml-apis dependencies to avoid a compilation error in Eclipse.
 * The org.w3c.dom package is present in the java.xml module as well as in these dependencies.
 * That is illegal (https://bugs.eclipse.org/bugs/show_bug.cgi?id=536928).
 */
configurations.all {
    exclude group: "xml-apis", module: "xml-apis"
    exclude group: "xml-apis", module: "xml-apis-ext"
    exclude group: "xom", module: "xom"
    exclude group: "ch.qos.logback", module: "logback-core"
    exclude group: "ch.qos.logback", module: "logback-classic"
    exclude group: "gurobi", module: "gurobi-linux64"
    exclude group: "cplex", module: "cplex"
    exclude group: "org.checkerframework", module: "checker-qual"
    exclude group: "javax.annotation", module: "javax.annotation-api"
}


/*
 * Include JavaFX modules
 */
javafx {
// currently there is an issue with the jfx>16 and the feature table on windows
// scrolling lets the table jump
// jfx19 fixes remote connection issues though
    version = OperatingSystem.current().isMacOsX() ? "19" : "16"
    modules = ["javafx.controls",
               "javafx.swing",
               "javafx.fxml",
               "javafx.web",
               "javafx.graphics"]
}

tasks.withType(JavaCompile) {
    options.encoding = "UTF-8"
    options.compilerArgs += ['--enable-preview']
}

tasks.withType(Test) {
    jvmArgs += "--enable-preview"
}

tasks.withType(JavaExec) {
    jvmArgs += '--enable-preview'
}

/*
 * Set the basic Java runtime parameters (heap size etc.)
 */
application {
    mainClass.set("io.github.mzmine.main.MZmineCore")
    applicationName = "MZmine"
}

/*
 * Build the JVM runtime using jlink
 */
runtime {
    options = ["--compress=2", "--vm=server", "--no-header-files", "--no-man-pages", "--output", "jre/jre"]
    modules = ["java.desktop",
               "java.logging",
               "java.net.http",
               "java.rmi",
               "java.sql",
               "java.datatransfer",
               "java.management",
               "java.xml",
               "java.xml.crypto",
               "jdk.xml.dom",
               "java.naming",
               "java.transaction.xa",
               "java.scripting",
               "java.compiler",
               "jdk.jsobject",
               "jdk.jfr",
               "java.security.sasl",
               "java.security.jgss",
               "jdk.unsupported",
               "jdk.unsupported.desktop"]
    jpackage {
        if (OperatingSystem.current().isWindows()) {
            // The WiX toolset must be installed, see https://wixtoolset.org/releases/
            installerType = "msi"
            installerName = "MZmine_Windows_installer"
            // additional options for jpackage
            imageOptions = ["--icon", "src/main/resources/MZmineIcon.ico",
                            "--add-launcher", "MZmine_console=gradle/win_console_launcher.properties"
            ]
            installerOptions = ["--win-menu",
                                "--win-menu-group", "MZmine",
                                "--win-shortcut",
                                "--win-dir-chooser",
                                "--win-upgrade-uuid", "$win_uuid",
                                "--license-file", "LICENSE.txt"
            ]
        }
        if (OperatingSystem.current().isMacOsX()) {
            installerType = "dmg"
            // additional options for jpackage
            // only sign if all needed information is present
            if (!macSigning) {
                imageOptions = ["--icon", "src/main/resources/MZmineIcon.icns"]
                installerOptions = ["--license-file", "LICENSE.txt"]
            } else {
                imageOptions = ["--icon", "src/main/resources/MZmineIcon.icns",
                                "--mac-sign",
                                "--mac-package-name", appName,
                                "--mac-package-identifier", "io.github.mzmine.main",
                                "--mac-signing-key-user-name", developerID,
                                "--verbose"
                ]
                installerOptions = [
                        "--license-file", "LICENSE.txt",
                        "--mac-sign",
                        "--mac-signing-key-user-name", developerID,
                ]
            }
            installerName = "MZmine_macOS_installer"
        }
        if (OperatingSystem.current().isLinux()) {
            // leave installer type empty to generate all that match
            // for rpm, rpmbuild and rpm tools need to be installed, installerType needs to be set to "rpm"
            // installerType = "deb"
            // additional options for jpackage
            imageOptions = ["--icon", "src/main/resources/MZmineIcon.png"]
            installerOptions = ["--linux-shortcut",
                                "--linux-menu-group", "MZmine",
                                "--license-file", "LICENSE.txt",
                                "--linux-deb-maintainer", "plusik@gmail.com"]

            installerName = "MZmine_Linux_installer"
        }
        imageName = "MZmine"
        jvmArgs = ["-showversion",
                   "-XX:MaxHeapFreeRatio=100",
                   "-XX:InitialRAMPercentage=30",
                   "-XX:MinRAMPercentage=80",
                   "-XX:MaxRAMPercentage=80",
                   "-enableassertions",
                   "-Djava.util.logging.config.class=io.github.mzmine.main.MZmineLoggingConfiguration",
                   "--enable-preview"]
    }
}

task signApp(dependsOn: jpackage) {

    if (OperatingSystem.current().isMacOsX() && macSigning) {

        doLast {

            Path entitlementsPth = getRootProject().getProjectDir().toPath().resolve("gradle")
                    .resolve("macos.entitlements").toAbsolutePath()

            // Define codesign command
            Consumer<Path> codesign = (Path p) -> exec {
                commandLine(["codesign", "--deep", "--force", "--timestamp", "-s", "${developerID}", "--options",
                             "runtime", "--entitlements", "${entitlementsPth}", "-f", "-v", "${p}"])
            }

            getLogger().lifecycle('Deleting unused "non-notarizable" libraries...')

            // Delete unused dependencies of dependencies causing notarization issues
            jarsDir.listFiles((FilenameFilter) ((d, n) -> n.startsWith('netlib') || n.startsWith('jblas')
                    || n.startsWith('jocl'))).stream().forEach(File::delete)

            getLogger().lifecycle("Signing native ThermoRawFileParser...")

            // Unzip ThermoRawFileParser.zip
            String mzmineJarName = "mzmine3-${semver.version}"
            exec { commandLine(['sh', '-c', "cd ${jarsDir} && unzip -q ${mzmineJarName}.jar -d ${mzmineJarName}"]) }
            exec {
                commandLine(['sh', '-c', "cd ${jarsDir}/${mzmineJarName}/vendorlib/thermo && unzip -q " +
                        "ThermoRawFileParser.zip -d ThermoRawFileParser"])
            }

            // Sign ThermoRawFileParser content
            for (File f : jarsDir.toPath().resolve(mzmineJarName).resolve('vendorlib').resolve('thermo')
                    .resolve('ThermoRawFileParser').toFile().listFiles()) {

                // ThermoRawFileParserMac is signed by jpackage
                if (f.toPath().toString().endsWith('ThermoRawFileParserMac')) {
                    continue
                }
                codesign(f.toPath())
            }

            // Zip ThermoRawFileParser back
            exec {
                commandLine(['sh', '-c', "cd ${jarsDir}/${mzmineJarName}/vendorlib/thermo " +
                        "&& zip -rq ThermoRawFileParser.zip ThermoRawFileParser && rm -rf ThermoRawFileParser"])
            }
            exec { commandLine(['sh', '-c', "cd ${jarsDir} && jar cvf ${mzmineJarName}.jar -C ${mzmineJarName}/ ."]) }
            exec { commandLine(['sh', '-c', "rm -rf ${jarsDir}/${mzmineJarName}"]) }

            getLogger().lifecycle("Signing native libraries...")

            // Traverse over whole .app and sign each native library
            for (Path nativeLib : Files.find(imageDir.toPath(), 999, (p, bfa)  // 999 is a recursive depth
                    -> bfa.isRegularFile() && p.getFileName().toString().matches(".*\\.dylib|.*\\.so|.*\\.dll|.*\\.a|.*\\.lib"))) {
                getLogger().lifecycle("Signing native lib '${nativeLib}'")
                codesign(nativeLib.toAbsolutePath())
            }

            getLogger().lifecycle("Signing libraires nested in jars...")

            // Define native libraries nested in jars that are to be signed
            ArrayList<Path> jarNestedLibs = [
                    FileSystems.newFileSystem(imageDir.toPath().resolve("Contents").resolve("app")
                            .resolve("jna-inchi-darwin-x86-64-1.0.1.jar")).getPath("darwin-x86-64/libjnainchi.dylib"),
                    FileSystems.newFileSystem(imageDir.toPath().resolve("Contents").resolve("app")
                            .resolve("jna-inchi-darwin-aarch64-1.0.1.jar")).getPath("darwin-aarch64/libjnainchi.dylib"),
                    FileSystems.newFileSystem(imageDir.toPath().resolve("Contents").resolve("app")
                            .resolve("adap-4.1.10.jar")).getPath("lib/macosx-x86_64/libadapwavelet.so"),
            ]

            // Move each library out of .jar, sign it, and put it back
            Path tmpJarsDir = getBuildDir().toPath().resolve("tmp").resolve("jarLibs")
            Files.createDirectories(tmpJarsDir)
            for (Path inJar : jarNestedLibs) {
                Path tmpPath = tmpJarsDir.resolve(inJar.getFileName().toString())
                Files.copy(inJar, tmpPath, StandardCopyOption.REPLACE_EXISTING)
                codesign(tmpPath.toAbsolutePath())
                Files.copy(tmpPath, inJar, StandardCopyOption.REPLACE_EXISTING)
                inJar.fileSystem.close()
            }

            getLogger().lifecycle("Signing jars...")

            // Traverse over entire .app and sign each .jar
            for (Path jar : Files.find(imageDir.toPath(), 999, (p, bfa)  // 999 is a recursive depth
                    -> bfa.isRegularFile() && p.getFileName().toString().matches(".*\\.jar"))) {
                getLogger().lifecycle("Signing jar '${jar}'")
                codesign(jar.toAbsolutePath())
            }

            // Sign .app directory
            getLogger().lifecycle("Signing .app directory...")
            codesign(imageDir.toPath())

            getLogger().lifecycle("Zipping .app directory...")
            exec {
                commandLine(['sh', '-c', "cd ${buildDir.toPath().resolve('jpackage')} " +
                        "&& zip -rq MZmine_macOS_portable.zip MZmine.app"])
            }
        }
    }
}

task notarizeApp(dependsOn: signApp) {

    if (OperatingSystem.current().isMacOsX() && macSigning) {

        doLast {

            getLogger().lifecycle("Notarizing .app...")

            ExecResult execResult = exec {
                commandLine(["xcrun", "notarytool", "submit", "--wait", "--apple-id", "${appleID}",
                             "--password", "${appleIDPassword}", "--team-id", "${appleTeamID}",
                             "${buildDir.toPath().resolve('jpackage').resolve('MZmine_macOS_portable.zip')}"])
            }
            int returnCode = execResult.getExitValue()
            if (returnCode != 0) {
                throw new GradleException("Error ${returnCode} during notarization.")
            }

            getLogger().lifecycle("Stapling .app...")

            execResult = exec {
                commandLine(["xcrun", "stapler", "staple", "${imageDir.toPath()}"])
            }
            returnCode = execResult.getExitValue()
            if (returnCode != 0) {
                throw new GradleException("Error ${returnCode} during stapling.")
            }
        }
    }
}
notarizeApp.mustRunAfter(signApp)

/*
 * This is important in order to copy all .java, .fxml, and help files into the final MZmine jar.
 * The .java files are only for people who want to check the source codes.
 * But the .fxml and help files are required for the GUI.
 */
jar {
    sourceSets.main.resources.srcDirs += ["src/main/java"]
}

test {
    useJUnitPlatform()
    testLogging {
        events "passed", "skipped", "failed"
    }
}

task copyTestResources(type: Copy) {
    from "${projectDir}/src/test/resources"
    into "${buildDir}/classes/test"
}
processTestResources.dependsOn copyTestResources<|MERGE_RESOLUTION|>--- conflicted
+++ resolved
@@ -57,10 +57,6 @@
 description = "MZmine"
 
 java {
-<<<<<<< HEAD
-    sourceCompatibility = "19.PREVIEW"
-    targetCompatibility = "19.PREVIEW"
-=======
     toolchain {
         languageVersion = JavaLanguageVersion.of(20)
         vendor = JvmVendorSpec.ADOPTIUM  // force use ADOPTIUM TEMURIN JDK
@@ -68,7 +64,6 @@
     // not needed with toolchain command
 //    sourceCompatibility = "20"
 //    targetCompatibility = "20"
->>>>>>> 1c55cbb2
 }
 defaultTasks "test", "jpackage", "notarizeApp"
 
